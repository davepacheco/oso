--- conflicted
+++ resolved
@@ -8,17 +8,6 @@
 draft: true
 ---
 
-<<<<<<< HEAD
-## `oso` NEW_VERSION
-
-### Core
-
-#### Other bugs & improvements
-
-- Data filtering now supports the not-equals operator (`!=`)
-
-=======
->>>>>>> 9173f964
 
 ## `RELEASED_PACKAGE_1` NEW_VERSION
 
