---
title: Release YYYY-MM-DD
menuTitle: YYYY-MM-DD
any: true
description: >-
  Changelog for Release YYYY-MM-DD (RELEASED_VERSIONS) containing new features,
  bug fixes, and more.
draft: true
---


## `RELEASED_PACKAGE_1` NEW_VERSION

### Core

#### Other bugs & improvements

- Fixed the way we build our static library on Linux so it doesn't embed
  musl and instead links to the system c runtime library.
  Languages that depend on the static lib Linux build such as python and go
  should support more platforms now.
- Oso will now issue a warning if there is no `allow` rule in your policy (and
  also no `allow_request` or `allow_field` rules).
- Oso will propose a suggested fix if you forget to write an actor block when
  using resource blocks.
- Oso will now issue a warning if there are resource blocks in your policy but
  no calls to `has_permission` in any rules.
- Fixed a bug which led to `var matches Type` failing when `var` was unbound.
<<<<<<< HEAD
- Fixed a bug where dot lookups on the same variable could be bound to more than
  one value.
=======
- Polar dictionary patterns and literals now support a shorthand syntax similar
  to JavaScript and Rust: `{ value: value }` can now be written more concisely
  as `{ value }`.
>>>>>>> 1cf717bd

### Node.js

#### Other bugs & improvements

- Fixed a bug preventing dictionaries created in Polar from making the round-trip
  to JS and back.

  Many thanks to [`@rradczewski`](https://github.com/rradczewski) for
  [raising](https://github.com/osohq/oso/issues/1242) and reproducing
  the issue, and confirming the fix!
- Oso now defaults to using Lodash's `isEqual` function when comparing JavaScript values
  for equality.

### Rust

#### Other bugs & improvements

- Changed an internal debugging flag away from using `RUST_LOG` so that
  Rust users wont be flooded with messages that they probably don't want.

### Go

#### Other bugs & improvements

- Fixed a bug that prevented loading multiple files via the `LoadFiles` API.

### LANGUAGE (e.g., 'Core' or 'Python' or 'Node.js')

#### Breaking changes

<!-- TODO: remove warning and replace with "None" if no breaking changes. -->

{{% callout "Warning" "orange" %}}
  This release contains breaking changes. Be sure to follow migration steps
  before upgrading.
{{% /callout %}}

##### Breaking change 1

Summary of breaking change.

Link to [migration guide]().

#### New features

##### Feature 1

Summary of user-facing changes.

Link to [relevant documentation section]().

#### Other bugs & improvements

- Bulleted list
- Of smaller improvements
- Potentially with doc [links]().<|MERGE_RESOLUTION|>--- conflicted
+++ resolved
@@ -26,14 +26,11 @@
 - Oso will now issue a warning if there are resource blocks in your policy but
   no calls to `has_permission` in any rules.
 - Fixed a bug which led to `var matches Type` failing when `var` was unbound.
-<<<<<<< HEAD
 - Fixed a bug where dot lookups on the same variable could be bound to more than
   one value.
-=======
 - Polar dictionary patterns and literals now support a shorthand syntax similar
   to JavaScript and Rust: `{ value: value }` can now be written more concisely
   as `{ value }`.
->>>>>>> 1cf717bd
 
 ### Node.js
 
