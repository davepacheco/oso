--- conflicted
+++ resolved
@@ -11,16 +11,6 @@
 ## `oso` NEW_VERSION
 
 ### Core
-<<<<<<< HEAD
-
-#### Other bugs & improvements
-
-- Fixed a case where partially bound variables caused authorization to succeed incorrectly.
-- Reverted a breaking change to the data filter format when applying conditions across a relation.
-
-### Go
-=======
->>>>>>> 84f8fe55
 
 #### Other bugs & improvements
 - Fixed a bug where a negated constraint on a dot lookup could cause Polar to crash
