--- conflicted
+++ resolved
@@ -16,11 +16,6 @@
 
 public class Host implements Cloneable {
   private Ffi.Polar ffiPolar;
-<<<<<<< HEAD
-=======
-  private Map<String, Class<?>> classes;
-  private Map<Class<?>, Long> classIds;
->>>>>>> 8e802e93
   private Map<Long, Object> instances;
   public Map<Object, UserType> types;
   public Function<List<FilterPlan.Constraint>, Object> buildQuery;
@@ -33,11 +28,6 @@
   public Host(Ffi.Polar polarPtr) {
     acceptExpression = false;
     ffiPolar = polarPtr;
-<<<<<<< HEAD
-=======
-    classes = new HashMap<String, Class<?>>();
-    classIds = new HashMap<Class<?>, Long>();
->>>>>>> 8e802e93
     instances = new HashMap<Long, Object>();
     types = new HashMap();
     buildQuery = null;
@@ -57,11 +47,6 @@
   @Override
   public Host clone() {
     Host host = new Host(ffiPolar);
-<<<<<<< HEAD
-=======
-    host.classes.putAll(classes);
-    host.classIds.putAll(classIds);
->>>>>>> 8e802e93
     host.instances.putAll(instances);
     host.acceptExpression = acceptExpression;
     host.types.putAll(types);
@@ -104,16 +89,15 @@
       throw new Exceptions.DuplicateClassAliasError(
           name, types.get(name).cls.getName(), cls.getName());
     }
-<<<<<<< HEAD
-    UserType type = new UserType(name, cls, fields, buildQuery, execQuery, combineQuery);
+    UserType type = new UserType(name, cls, fields, buildQuery, execQuery, combineQuery, cacheInstance(cls, null));
     types.put(name, type);
     types.put(cls, type);
     return type;
-=======
-    classes.put(name, cls);
-    classIds.put(cls, cacheInstance(cls, null));
-    return name;
->>>>>>> 8e802e93
+  }
+
+  public UserType cacheClass(Class<?> cls, String name)
+      throws Exceptions.DuplicateClassAliasError {
+      return cacheClass(cls, name, new HashMap());
   }
 
   /**
@@ -122,15 +106,15 @@
    */
   public void registerMros() {
 
-    for (Map.Entry<String, Class<?>> cls : classes.entrySet()) {
-      Class<?> scls = cls.getValue().getSuperclass();
+    for (Map.Entry<Object, UserType> ent : types.entrySet()) {
+      UserType typ = types.get(ent.getValue().cls.getSuperclass());
       List<Long> mro = new ArrayList<Long>();
-      while (scls != null) {
-        Long id = classIds.get(scls);
+      while (typ != null) {
+        Long id = typ.id;
         if (id != null) mro.add(id);
-        scls = scls.getSuperclass();
-      }
-      ffiPolar.registerMro(cls.getKey(), mro.toString());
+        typ = types.get(typ.cls.getSuperclass());
+      }
+      ffiPolar.registerMro(ent.getValue().name, mro.toString());
     }
   }
 
@@ -324,7 +308,7 @@
 
       // if the object is a Class, then it will already have an instance ID
       if (value instanceof Class) {
-        instanceId = classIds.get(value);
+        instanceId = types.get(value).id;
       }
 
       attrs.put("instance_id", cacheInstance(value, instanceId));
@@ -528,6 +512,7 @@
     public Function<List<FilterPlan.Constraint>, Object> buildQuery;
     public Function<Object, List<Object>> execQuery;
     public BiFunction<Object, Object, Object> combineQuery;
+    public Long id;
 
     public UserType(
         String name,
@@ -535,13 +520,15 @@
         Map<String, TypeSpec> fields,
         Function<List<FilterPlan.Constraint>, Object> buildQuery,
         Function<Object, List<Object>> execQuery,
-        BiFunction<Object, Object, Object> combineQuery) {
+        BiFunction<Object, Object, Object> combineQuery,
+        Long id) {
       this.name = name;
       this.cls = cls;
       this.fields = fields;
       this.buildQuery = buildQuery;
       this.execQuery = execQuery;
       this.combineQuery = combineQuery;
+      this.id = id;
     }
 
     public JSONObject serialize() {
