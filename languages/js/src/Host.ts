import {
  PolarError,
  UnregisteredClassError,
  UnregisteredInstanceError,
} from './errors';
import { ancestors, repr } from './helpers';
import type { Polar as FfiPolar } from './polar_wasm_api';
import { Expression } from './Expression';
import { Pattern } from './Pattern';
import { Predicate } from './Predicate';
import { Variable } from './Variable';
import type {
  Class,
  EqualityFn,
  UnaryFn,
  BinaryFn,
  PolarComparisonOperator,
  PolarTerm,
  PolarDictPattern,
} from './types';
import {
  Dict,
  isPolarBool,
  isPolarDict,
  isPolarExpression,
  isPolarInstance,
  isPolarList,
  isPolarNum,
  isPolarPattern,
  isPolarPredicate,
  isPolarStr,
  isPolarVariable,
} from './types';
import { map } from '../test/helpers';

export class UserType {
  name: string;
  class: any;
  fields: Map<string, any>;
<<<<<<< HEAD
  buildQuery: undefined | ((_: any) => any);
  execQuery: undefined | ((_: any) => any);
  combineQuery: undefined | ((_: any) => any);
=======
  buildQuery?: UnaryFn;
  execQuery?: UnaryFn;
  combineQuery?: BinaryFn;
>>>>>>> b605b523

  constructor({
    name,
    class: cls,
    fields,
    buildQuery,
    execQuery,
    combineQuery,
  }: any) {
    this.name = name;
    this.class = cls;
    this.fields = fields;
    this.buildQuery = buildQuery;
    this.execQuery = execQuery;
    this.combineQuery = combineQuery;
  }
}

/**
 * Translator between Polar and JavaScript.
 *
 * @internal
 */
export class Host {
  #ffiPolar: FfiPolar;
  #instances: Map<number, any>;
  types: Map<any, UserType>;
  #equalityFn: EqualityFn;

  // global data filtering config
  buildQuery?: UnaryFn;
  execQuery?: UnaryFn;
  combineQuery?: BinaryFn;

  /**
   * Shallow clone a host to extend its state for the duration of a particular
   * query without modifying the longer-lived [[`Polar`]] host state.
   *
   * @internal
   */
  static clone(host: Host): Host {
    const clone = new Host(host.#ffiPolar, host.#equalityFn);
    clone.#instances = new Map(host.#instances);
    clone.types = new Map(host.types);
<<<<<<< HEAD
=======
    clone.buildQuery = host.buildQuery;
    clone.execQuery = host.execQuery;
    clone.combineQuery = host.combineQuery;
>>>>>>> b605b523
    return clone;
  }

  /** @internal */
  constructor(ffiPolar: FfiPolar, equalityFn: EqualityFn) {
    this.#ffiPolar = ffiPolar;
    this.#instances = new Map();
    this.#equalityFn = equalityFn;
    this.types = new Map();
  }

  /**
   * Fetch a JavaScript class from the class cache.
   *
   * @param name Class name to look up.
   *
   * @internal
   */
  private getClass(name: string): Class {
    const cls = this.types.get(name)!.class;
    if (cls === undefined) throw new UnregisteredClassError(name);
    return cls;
  }

  /**
   * Return cached instances.
   *
   * Only used by the test suite.
   *
   * @internal
   */
  instances(): any[] {
    return Array.from(this.#instances.values());
  }

  /**
   * Check if an instance exists in the instance cache.
   *
   * @internal
   */
  hasInstance(id: number): boolean {
    return this.#instances.has(id);
  }

  /**
   * Fetch a JavaScript instance from the instance cache.
   *
   * Public for the test suite.
   *
   * @internal
   */
  getInstance(id: number): any {
    if (!this.hasInstance(id)) throw new UnregisteredInstanceError(id);
    return this.#instances.get(id);
  }

  /**
   * Store a JavaScript instance in the instance cache, fetching a new instance
   * ID from the Polar VM if an ID is not provided.
   *
   * @internal
   */
  private cacheInstance(instance: any, id?: number): number {
    let instanceId = id;
    if (instanceId === undefined) {
      instanceId = this.#ffiPolar.newId();
    }
    this.#instances.set(instanceId, instance);
    return instanceId;
  }

  /**
   * Construct a JavaScript instance and store it in the instance cache.
   *
   * @internal
   */
  async makeInstance(
    name: string,
    fields: PolarTerm[],
    id: number
  ): Promise<void> {
    const cls = this.getClass(name);
    const args = await Promise.all(fields.map(f => this.toJs(f)));
    const instance = new cls(...args);
    this.cacheInstance(instance, id);
  }

  /**
   * Check if the left class is more specific than the right class with respect
   * to the given instance.
   *
   * @internal
   */
  async isSubspecializer(
    id: number,
    left: string,
    right: string
  ): Promise<boolean> {
    let instance = this.getInstance(id);
    instance = instance instanceof Promise ? await instance : instance;
    if (!(instance?.constructor instanceof Function)) return false;
    const mro = ancestors(instance.constructor);
    const leftIndex = mro.indexOf(this.getClass(left));
    const rightIndex = mro.indexOf(this.getClass(right));
    if (leftIndex === -1) {
      return false;
    } else if (rightIndex === -1) {
      return true;
    } else {
      return leftIndex < rightIndex;
    }
  }

  /**
   * Check if the left class is a subclass of the right class.
   *
   * @internal
   */
  async isSubclass(left: string, right: string): Promise<boolean> {
    const leftCls = this.getClass(left);
    const rightCls = this.getClass(right);
    const mro = ancestors(leftCls);
    return mro.includes(rightCls);
  }

  /**
   * Check if the given instance is an instance of a particular class.
   *
   * @internal
   */
  async isa(polarInstance: PolarTerm, name: string): Promise<boolean> {
    const instance = await this.toJs(polarInstance);
    const cls = this.getClass(name);
    return instance instanceof cls || instance?.constructor === cls;
  }

  /**
   * Check if a sequence of field accesses on the given class is an
   * instance of another class.
   *
   * @internal
   */
  async isaWithPath(
    baseTag: string,
    path: string[],
    classTag: string
  ): Promise<boolean> {
    return (
      classTag ==
      path.reduce((k: string | undefined, field: string) => {
        let l = this.types.get(k);
        if (l) l = this.types.get(l.fields.get(field));
        return l ? l.name : l;
      }, baseTag)
    );
  }

  /**
   * Check if the given instances conform to the operator.
   *
   * @internal
   */
  async externalOp(
    op: PolarComparisonOperator,
    leftTerm: PolarTerm,
    rightTerm: PolarTerm
  ): Promise<boolean> {
    const left = await this.toJs(leftTerm);
    const right = await this.toJs(rightTerm);
    switch (op) {
      case 'Eq':
        return this.#equalityFn(left, right);
      case 'Geq':
        return left >= right;
      case 'Gt':
        return left > right;
      case 'Leq':
        return left <= right;
      case 'Lt':
        return left < right;
      case 'Neq':
        return !this.#equalityFn(left, right);
      default:
        const _: never = op;
        return _;
    }
  }

  /**
   * Turn a JavaScript value into a Polar term that's ready to be sent to the
   * Polar VM.
   *
   * @internal
   */
  toPolar(v: any): PolarTerm {
    switch (true) {
      case typeof v === 'boolean':
        return { value: { Boolean: v } };
      case Number.isInteger(v):
        return { value: { Number: { Integer: v } } };
      case typeof v === 'number':
        if (v === Infinity) {
          v = 'Infinity';
        } else if (v === -Infinity) {
          v = '-Infinity';
        } else if (Number.isNaN(v)) {
          v = 'NaN';
        }
        return { value: { Number: { Float: v } } };
      case typeof v === 'string':
        return { value: { String: v } };
      case Array.isArray(v):
        return { value: { List: v.map((el: unknown) => this.toPolar(el)) } };
      case v instanceof Predicate:
        const args = v.args.map((el: unknown) => this.toPolar(el));
        return { value: { Call: { name: v.name, args } } };
      case v instanceof Variable:
        return { value: { Variable: v.name } };
      case v instanceof Expression:
        return {
          value: {
            Expression: {
              operator: v.operator,
              args: v.args.map((a: unknown) => this.toPolar(a)),
            },
          },
        };
      case v instanceof Pattern:
        let dict = this.toPolar(v.fields).value as PolarDictPattern;
        if (v.tag === undefined) {
          return { value: { Pattern: dict } };
        } else {
          let d = dict.Dictionary;
          if (d == undefined) {
            d = { fields: new Map() };
          }
          return {
            value: {
              Pattern: {
                Instance: {
                  tag: v.tag,
                  fields: d,
                },
              },
            },
          };
        }
      case v instanceof Dict:
        const fields = new Map(
          Object.entries(v).map(([k, v]) => [k, this.toPolar(v)])
        );
        return { value: { Dictionary: { fields } } };
      default:
        const instance_id = this.cacheInstance(v);
        return {
          value: {
            ExternalInstance: {
              instance_id,
              repr: repr(v),
              constructor: undefined,
            },
          },
        };
    }
  }

  /**
   * Turn a Polar term from the Polar VM into a JavaScript value.
   *
   * @internal
   */
  async toJs(v: PolarTerm): Promise<any> {
    const t = v.value;
    if (isPolarStr(t)) {
      return t.String;
    } else if (isPolarNum(t)) {
      if ('Float' in t.Number) {
        const f = t.Number.Float;
        switch (f) {
          case 'Infinity':
            return Infinity;
          case '-Infinity':
            return -Infinity;
          case 'NaN':
            return NaN;
          default:
            if (typeof f !== 'number')
              throw new PolarError(
                'Expected a floating point number, got "' + f + '"'
              );
            return f;
        }
      } else {
        return t.Number.Integer;
      }
    } else if (isPolarBool(t)) {
      return t.Boolean;
    } else if (isPolarList(t)) {
      return await Promise.all(t.List.map(async el => await this.toJs(el)));
    } else if (isPolarDict(t)) {
      const valueToJs = ([k, v]: [string, PolarTerm]) =>
        this.toJs(v).then(v => [k, v]) as Promise<[string, any]>;
      const { fields } = t.Dictionary;
      const entries = await Promise.all([...fields.entries()].map(valueToJs));
      return entries.reduce((dict: Dict, [k, v]) => {
        dict[k] = v;
        return dict;
      }, new Dict());
    } else if (isPolarInstance(t)) {
      const i = this.getInstance(t.ExternalInstance.instance_id);
      return i instanceof Promise ? await i : i;
    } else if (isPolarPredicate(t)) {
      let { name, args } = t.Call;
      args = await Promise.all(args.map(a => this.toJs(a)));
      return new Predicate(name, args);
    } else if (isPolarVariable(t)) {
      return new Variable(t.Variable);
    } else if (isPolarExpression(t)) {
      // TODO(gj): Only allow expressions if the flag has been frobbed.
      const { operator, args: argTerms } = t.Expression;
      const args = await Promise.all(argTerms.map(a => this.toJs(a)));
      return new Expression(operator, args);
    } else if (isPolarPattern(t)) {
      if ('Dictionary' in t.Pattern) {
        const fields = await this.toJs({ value: t.Pattern });
        return new Pattern({ fields });
      } else {
        let {
          tag,
          fields: { fields },
        } = t.Pattern.Instance;
        const dict = await this.toJs({ value: { Dictionary: { fields } } });
        return new Pattern({ tag, fields: dict });
      }
    } else {
      const _: never = t;
      return _;
    }
  }
}<|MERGE_RESOLUTION|>--- conflicted
+++ resolved
@@ -37,15 +37,9 @@
   name: string;
   class: any;
   fields: Map<string, any>;
-<<<<<<< HEAD
-  buildQuery: undefined | ((_: any) => any);
-  execQuery: undefined | ((_: any) => any);
-  combineQuery: undefined | ((_: any) => any);
-=======
   buildQuery?: UnaryFn;
   execQuery?: UnaryFn;
   combineQuery?: BinaryFn;
->>>>>>> b605b523
 
   constructor({
     name,
@@ -90,12 +84,9 @@
     const clone = new Host(host.#ffiPolar, host.#equalityFn);
     clone.#instances = new Map(host.#instances);
     clone.types = new Map(host.types);
-<<<<<<< HEAD
-=======
     clone.buildQuery = host.buildQuery;
     clone.execQuery = host.execQuery;
     clone.combineQuery = host.combineQuery;
->>>>>>> b605b523
     return clone;
   }
 
