--- conflicted
+++ resolved
@@ -243,34 +243,8 @@
    * @param cls The class to register.
    * @param params An optional object with extra parameters.
    */
-<<<<<<< HEAD
-  registerClass<T>(cls: Class<T>, params?: any): void {
-    params = params ? params : {};
-    const { name, types, buildQuery, execQuery, combineQuery } = params;
-    if (!isConstructor(cls)) throw new InvalidConstructorError(cls);
-    const clsName = name ? name : cls.name;
-    const existing = this.#host.types.get(clsName);
-    if (existing) {
-      throw new DuplicateClassAliasError({
-        name: clsName,
-        cls,
-        existing,
-      });
-    }
-    const userType = new UserType({
-      name: clsName,
-      class: cls,
-      buildQuery: buildQuery || this.#host.buildQuery,
-      execQuery: execQuery || this.#host.execQuery,
-      combineQuery: combineQuery || this.#host.combineQuery,
-      fields: types || new Map(),
-    });
-    this.#host.types.set(cls, userType);
-    this.#host.types.set(clsName, userType);
-=======
   registerClass(cls: Class, params?: ClassParams): void {
     const clsName = this.getHost().cacheClass(cls, params);
->>>>>>> 8e802e93
     this.registerConstant(cls, clsName);
   }
 
@@ -282,64 +256,12 @@
     this.#ffiPolar.registerConstant(name, JSON.stringify(term));
   }
 
-<<<<<<< HEAD
-  /**
-   * Returns all the resources the actor is allowed to perform some action on.
-   */
-  async authorizedQuery(actor: any, action: any, cls: any): Promise<any> {
-    const resource = new Variable('resource');
-    const clsName = this.#host.types.get(cls)!.name;
-    const constraint = new Expression('And', [
-      new Expression('Isa', [
-        resource,
-        new Pattern({ tag: clsName, fields: {} }),
-      ]),
-    ]);
-    let bindings = new Map();
-    bindings.set('resource', constraint);
-    let results = this.queryRuleWithBindings(
-      'allow',
-      bindings,
-      actor,
-      action,
-      resource
-    );
-
-    const queryResults = [];
-    for await (const result of results) {
-      queryResults.push(result);
-    }
-
-    let jsonResults = queryResults.map(result => ({
-      // `Map<string, any> -> {[key: string]: PolarTerm}` b/c Maps aren't
-      // trivially `JSON.stringify()`-able.
-      bindings: [...result.entries()].reduce((obj: obj, [k, v]) => {
-        obj[k] = this.#host.toPolar(v);
-        return obj;
-      }, {}),
-    }));
-    let resultsStr = JSON.stringify(jsonResults);
-    let typesStr = serializeTypes(this.#host.types);
-    let plan = this.#ffiPolar.buildFilterPlan(
-      typesStr,
-      resultsStr,
-      'resource',
-      clsName
-    );
-    return filterData(this.#host, plan);
-  }
-
-  async authorizedResources(actr: any, actn: any, cls: any): Promise<any> {
-    const query = await this.authorizedQuery(actr, actn, cls);
-    return !query ? [] : this.#host.types.get(cls)!.execQuery!(query);
-=======
   getHost(): Host {
     return this.#host;
   }
 
   getFfi(): FfiPolar {
     return this.#ffiPolar;
->>>>>>> 8e802e93
   }
 
   /** Start a REPL session. */
