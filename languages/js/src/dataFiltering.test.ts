--- conflicted
+++ resolved
@@ -216,7 +216,6 @@
     expect(await oso.authorizedResources('gwen', 'delete', Foo)).toEqual([]);
   });
 
-<<<<<<< HEAD
   test('not equals', async () => {
     const { oso, checkAuthz, byeBar } = await fixtures();
     oso.loadStr(`
@@ -246,92 +245,35 @@
   test('a roles policy', async () => {
     const { oso, checkAuthz, aFoo, anotherFoo, helloBar } = await fixtures();
     oso.loadStr(`
-      resource(_: Bar, "bar", actions, roles) if
-        actions = ["get"] and
-        roles = {
-            owner: {
-                permissions: actions,
-                implies: ["foo:reader"]
-            }
-        };
-
-      resource(_: Foo, "foo", actions, roles) if
-        actions = ["read"] and
-        roles = {
-            reader: {
-                permissions: actions
-            }
-        };
-
-      parent_child(bar: Bar, _: Foo{bar: bar});
-
-      actor_has_role_for_resource("steve", "owner", _: Bar{id: "hello"});
-
       allow(actor, action, resource) if
-        role_allows(actor, action, resource);`);
-    oso.enableRoles();
+        has_permission(actor, action, resource);
+
+      has_role("steve", "owner", bar: Bar) if
+        bar.id = "hello";
+
+      actor String {}
+
+      resource Bar {
+        roles = [ "owner" ];
+        permissions = [ "get" ];
+
+        "get" if "owner";
+      }
+
+      resource Foo {
+        roles = [ "reader" ];
+        permissions = [ "read" ];
+        relations = { parent: Bar };
+
+        "read" if "reader";
+
+        "reader" if "owner" on "parent";
+      }
+
+      has_relation(bar: Bar, "parent", foo: Foo) if
+        bar = foo.bar;
+      `);
     await checkAuthz('steve', 'get', Bar, [helloBar]);
     await checkAuthz('steve', 'read', Foo, [aFoo, anotherFoo]);
   });
-=======
-  oso.loadStr(`
-        allow("steve", "get", resource: Foo) if
-            resource.bar = bar and
-            bar.isCool = true and
-            resource.isFooey = true;
-    `);
-  await checkAuthz('steve', 'get', Foo, [anotherFoo, thirdFoo]);
-
-  oso.loadStr(`
-        allow("steve", "patch", foo: Foo) if
-          foo in foo.bar.foos;
-    `);
-  await checkAuthz('steve', 'patch', Foo, [aFoo, anotherFoo, thirdFoo]);
-
-  oso.loadStr(`
-        allow(num: Integer, "count", foo: Foo) if
-          rec in foo.numbers and
-          rec.number = num;
-        allow("gwen", "eat", foo: Foo) if
-          rec in foo.numbers and
-          rec.number in [1, 2];
-  `);
-  await checkAuthz(0, 'count', Foo, [aFoo, anotherFoo, thirdFoo]);
-  await checkAuthz(1, 'count', Foo, [aFoo, anotherFoo]);
-  await checkAuthz(2, 'count', Foo, [aFoo]);
-  await checkAuthz('gwen', 'eat', Foo, [aFoo, anotherFoo]);
-
-  oso.clearRules();
-  oso.loadStr(`
-    allow(actor, action, resource) if
-      has_permission(actor, action, resource);
-
-    has_role("steve", "owner", bar: Bar) if
-      bar.id = "hello";
-
-    actor String {}
-
-    resource Bar {
-      roles = [ "owner" ];
-      permissions = [ "get" ];
-
-      "get" if "owner";
-    }
-
-    resource Foo {
-      roles = [ "reader" ];
-      permissions = [ "read" ];
-      relations = { parent: Bar };
-
-      "read" if "reader";
-
-      "reader" if "owner" on "parent";
-    }
-
-    has_relation(bar: Bar, "parent", foo: Foo) if
-      bar = foo.bar;
-    `);
-  await checkAuthz('steve', 'get', Bar, [helloBar]);
-  await checkAuthz('steve', 'read', Foo, [aFoo, anotherFoo]);
->>>>>>> 0e48ab4a
 });