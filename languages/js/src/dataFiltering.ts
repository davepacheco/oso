<<<<<<< HEAD
import { resolve } from 'path/posix';
import { resourceUsage } from 'process';
import { Host, UserType } from './Host';
=======
import { Host } from './Host';
import { isPolarTerm } from './types';
import type { CombineQueryFn } from './types';
import { isObj, isString } from './helpers';
>>>>>>> 8e802e93

interface Request {
  class_tag: string;
  constraints: Filter[];
}

interface ResultSet {
  result_id: number;
  resolve_order: number[];
  requests: Map<number, Request>;
}

export interface FilterPlan {
  result_sets: ResultSet[];
}

interface SerializedRelation {
  Relation: {
    kind: string;
    other_class_tag: string;
    my_field: string;
    other_field: string;
  };
}

type RelationKind = 'one' | 'many';

/** Represents relationships between two resources, eg. one-one or one-many. */
export class Relation {
  kind: RelationKind;
  otherType: string;
  myField: string;
  otherField: string;

  constructor(
    kind: RelationKind,
    otherType: string,
    myField: string,
    otherField: string
  ) {
    this.kind = kind;
    this.otherType = otherType;
    this.myField = myField;
    this.otherField = otherField;
  }

  serialize(): SerializedRelation {
    return {
      Relation: {
        kind: this.kind,
        other_class_tag: this.otherType,
        my_field: this.myField,
        other_field: this.otherField,
      },
    };
  }
}

export class Field {
  field: string;

  constructor(field: string) {
    this.field = field;
  }
}

class Ref {
  resultId: number;
  field?: string;

  constructor(resultId: number, field?: string) {
    this.resultId = resultId;
    this.field = field;
  }
}

export type FilterKind = 'Eq' | 'Neq' | 'In' | 'Contains';

/** Represents a condition that must hold on a resource. */
export interface Filter {
  kind: FilterKind;
  value: unknown; // Ref | Field | Term
  field?: string;
}

<<<<<<< HEAD
export function serializeTypes(userTypes: Map<any, UserType>): string {
  let polarTypes: any = {};
  for (let [tag, userType] of userTypes.entries())
    if (typeof tag === 'string') {
      let fields = userType.fields;
      let fieldTypes: any = {};
      for (let [k, v] of fields.entries()) {
        if (v instanceof Relationship) {
          fieldTypes[k] = {
            Relationship: {
              kind: v.kind,
              other_class_tag: v.otherType,
              my_field: v.myField,
              other_field: v.otherField,
            },
          };
        } else {
          fieldTypes[k] = {
            Base: {
              class_tag: userTypes.get(v)?.name,
            },
          };
        }
      }
      polarTypes[tag] = fieldTypes;
    }
  return JSON.stringify(polarTypes);
=======
export type SerializedFields = {
  [field: string]: SerializedRelation | { Base: { class_tag: string } };
};

async function parseFilter(host: Host, filter: Filter): Promise<Filter> {
  const { kind, field } = filter;
  if (!['Eq', 'Neq', 'In', 'Contains'].includes(kind)) throw new Error();
  if (field !== undefined && !isString(field)) throw new Error();

  let { value } = filter;
  if (!isObj(value)) throw new Error();

  if (isPolarTerm(value['Term'])) {
    value = await host.toJs(value['Term']);
  } else if (isObj(value['Ref'])) {
    const { field: childField, result_id: resultId } = value['Ref'];
    if (childField !== undefined && !isString(childField)) throw new Error();
    if (!Number.isInteger(resultId)) throw new Error();
    value = new Ref(resultId as number, childField);
  } else if (isString(value['Field'])) {
    value = new Field(value['Field']);
  } else {
    throw new Error();
  }

  return { kind, value, field };
>>>>>>> 8e802e93
}

function groundFilter(results: Map<number, unknown[]>, filter: Filter): Filter {
  const ref = filter.value;
  if (!(ref instanceof Ref)) return filter;

  let value = results.get(ref.resultId);
  value = !ref.field ? value : value?.map(v => (v as any)[ref.field!]); // eslint-disable-line @typescript-eslint/no-explicit-any

  return { ...filter, value };
}

<<<<<<< HEAD
function groundConstraint(results: any, con: Constraint) {
  let ref = con.value;
  if (!(ref instanceof Ref)) return;
  con.value = results.get(ref.resultId);
  if (ref.field != null) con.value = con.value.map((v: any) => v[ref.field]);
}

function groundConstraints(results: any, constraints: any): any {
  for (let c of constraints) groundConstraint(results, c);
  return constraints;
}

// @TODO: type for filter plan

export async function filterData(host: Host, plan: any): Promise<any> {
  let queries: any = [];
  let combine: any;
  for (let rs of plan.result_sets) {
    let setResults = new Map();

    for (let i of rs.resolve_order) {
      let req = rs.requests.get(i);
      let constraints = req.constraints;

      for (let i in constraints) {
        let con = await parseConstraint(host, constraints[i]);
        // Substitute in results from previous requests.
        groundConstraint(setResults, con);
        constraints[i] = con;
      }

      let typ = host.types.get(req.class_tag)!;
      let query = await Promise.resolve(typ.buildQuery!(constraints));
      if (i != rs.result_id) {
        setResults.set(i, await Promise.resolve(typ.execQuery!(query)));
      } else {
        queries.push(query);
        combine = typ.combineQuery!;
      }
    }
  }

  if (queries.length == 0) return null;
=======
export async function filterData(
  host: Host,
  plan: FilterPlan
): Promise<unknown> {
  const queries = [];
  let combine: CombineQueryFn | undefined;
  for (const rs of plan.result_sets) {
    const setResults: Map<number, unknown[]> = new Map();
    for (const i of rs.resolve_order) {
      const req = rs.requests.get(i)!;
      const filters = await Promise.all(
        req.constraints.map(async constraint => {
          const con = await parseFilter(host, constraint);
          // Substitute in results from previous requests.
          return groundFilter(setResults, con);
        })
      );

      // NOTE(gj|gw): The class_tag on the request comes from serializeTypes(),
      // a function we use to pass type information to the core in order to
      // generate the filter plan. The type information is derived from
      // Host.userTypes, so anything you get back as a class_tag will exist as
      // a key in the Host.userTypes Map.
      const typ = host.getType(req.class_tag)!;

      const query = await typ.buildQuery(filters);
      if (i !== rs.result_id) {
        setResults.set(i, await typ.execQuery(query));
      } else {
        queries.push(query);
        combine = typ.combineQuery;
      }
    }
  }

  if (queries.length === 0) return null;

  // NOTE(gw|gj): combine will only be undefined in two cases: (1) if
  // result_set.result_id is not a member of result_set.resolve_order; (2)
  // there are no result_sets. Either one of these would be a bug in the data
  // filtering logic in the core.
  if (combine === undefined) throw new Error();

>>>>>>> 8e802e93
  // @TODO remove duplicates
  return queries.reduce(combine);
}<|MERGE_RESOLUTION|>--- conflicted
+++ resolved
@@ -1,13 +1,7 @@
-<<<<<<< HEAD
-import { resolve } from 'path/posix';
-import { resourceUsage } from 'process';
-import { Host, UserType } from './Host';
-=======
 import { Host } from './Host';
 import { isPolarTerm } from './types';
 import type { CombineQueryFn } from './types';
 import { isObj, isString } from './helpers';
->>>>>>> 8e802e93
 
 interface Request {
   class_tag: string;
@@ -93,35 +87,6 @@
   field?: string;
 }
 
-<<<<<<< HEAD
-export function serializeTypes(userTypes: Map<any, UserType>): string {
-  let polarTypes: any = {};
-  for (let [tag, userType] of userTypes.entries())
-    if (typeof tag === 'string') {
-      let fields = userType.fields;
-      let fieldTypes: any = {};
-      for (let [k, v] of fields.entries()) {
-        if (v instanceof Relationship) {
-          fieldTypes[k] = {
-            Relationship: {
-              kind: v.kind,
-              other_class_tag: v.otherType,
-              my_field: v.myField,
-              other_field: v.otherField,
-            },
-          };
-        } else {
-          fieldTypes[k] = {
-            Base: {
-              class_tag: userTypes.get(v)?.name,
-            },
-          };
-        }
-      }
-      polarTypes[tag] = fieldTypes;
-    }
-  return JSON.stringify(polarTypes);
-=======
 export type SerializedFields = {
   [field: string]: SerializedRelation | { Base: { class_tag: string } };
 };
@@ -148,7 +113,6 @@
   }
 
   return { kind, value, field };
->>>>>>> 8e802e93
 }
 
 function groundFilter(results: Map<number, unknown[]>, filter: Filter): Filter {
@@ -161,51 +125,6 @@
   return { ...filter, value };
 }
 
-<<<<<<< HEAD
-function groundConstraint(results: any, con: Constraint) {
-  let ref = con.value;
-  if (!(ref instanceof Ref)) return;
-  con.value = results.get(ref.resultId);
-  if (ref.field != null) con.value = con.value.map((v: any) => v[ref.field]);
-}
-
-function groundConstraints(results: any, constraints: any): any {
-  for (let c of constraints) groundConstraint(results, c);
-  return constraints;
-}
-
-// @TODO: type for filter plan
-
-export async function filterData(host: Host, plan: any): Promise<any> {
-  let queries: any = [];
-  let combine: any;
-  for (let rs of plan.result_sets) {
-    let setResults = new Map();
-
-    for (let i of rs.resolve_order) {
-      let req = rs.requests.get(i);
-      let constraints = req.constraints;
-
-      for (let i in constraints) {
-        let con = await parseConstraint(host, constraints[i]);
-        // Substitute in results from previous requests.
-        groundConstraint(setResults, con);
-        constraints[i] = con;
-      }
-
-      let typ = host.types.get(req.class_tag)!;
-      let query = await Promise.resolve(typ.buildQuery!(constraints));
-      if (i != rs.result_id) {
-        setResults.set(i, await Promise.resolve(typ.execQuery!(query)));
-      } else {
-        queries.push(query);
-        combine = typ.combineQuery!;
-      }
-    }
-  }
-
-  if (queries.length == 0) return null;
-=======
 export async function filterData(
   host: Host,
   plan: FilterPlan
@@ -249,7 +168,6 @@
   // filtering logic in the core.
   if (combine === undefined) throw new Error();
 
->>>>>>> 8e802e93
   // @TODO remove duplicates
   return queries.reduce(combine);
 }