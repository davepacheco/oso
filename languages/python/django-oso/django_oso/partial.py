--- conflicted
+++ resolved
@@ -77,13 +77,8 @@
 def isa_expr(expr: Expression, model: Model, path=(), **kwargs):
     assert expr.operator == "Isa"
     (left, right) = expr.args
-<<<<<<< HEAD
     for attr in path + dot_path(left):
-        model = getattr(model, attr).field.related_model
-=======
-    for attr in dot_path(left):
         model = model._meta.get_field(attr).related_model
->>>>>>> 3939a7ec
     constraint_type = apps.get_model(django_model_name(right.tag))
     assert not right.fields, "Unexpected fields in matches expression"
     return TRUE_FILTER if issubclass(model, constraint_type) else FALSE_FILTER
