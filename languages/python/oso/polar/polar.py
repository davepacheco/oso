"""Communicate with the Polar virtual machine: load rules, make queries, etc."""

from datetime import datetime, timedelta
import os
from pathlib import Path
import sys
from typing import Dict

try:
    # importing readline on compatible platforms
    # changes how `input` works for the REPL
    import readline  # noqa: F401
except ImportError:
    pass

from .exceptions import (
    PolarRuntimeError,
    InlineQueryFailedError,
    ParserError,
    PolarFileExtensionError,
    PolarFileNotFoundError,
    InvalidQueryTypeError,
)
from .ffi import Polar as FfiPolar
from .host import Host
from .query import Query
from .predicate import Predicate


# https://github.com/django/django/blob/3e753d3de33469493b1f0947a2e0152c4000ed40/django/core/management/color.py
def supports_color():
    supported_platform = sys.platform != "win32" or "ANSICON" in os.environ
    is_a_tty = hasattr(sys.stdout, "isatty") and sys.stdout.isatty()
    return supported_platform and is_a_tty


RESET = ""
FG_BLUE = ""
FG_RED = ""


if supports_color():
    # \001 and \002 signal these should be ignored by readline. Explanation of
    # the issue: https://stackoverflow.com/a/9468954/390293. Issue has been
    # observed in the Python REPL on Linux by @samscott89 and @plotnick, but
    # not on macOS or Windows (with readline installed) or in the Ruby or
    # Node.js REPLs, both of which also use readline.
    RESET = "\001\x1b[0m\002"
    FG_BLUE = "\001\x1b[34m\002"
    FG_RED = "\001\x1b[31m\002"


def print_error(error):
    print(FG_RED + type(error).__name__ + RESET)
    print(error)


CLASSES: Dict[str, type] = {}


class Polar:
    """Polar API"""

    def __init__(self, classes=CLASSES):
        self.ffi_polar = FfiPolar()
        self.host = Host(self.ffi_polar)
        # TODO(gj): rename to _oso_roles_enabled
        self._polar_roles_enabled = False

        # Register global constants.
        self.register_constant(None, name="nil")

        # Register built-in classes.
        self.register_class(bool, name="Boolean")
        self.register_class(int, name="Integer")
        self.register_class(float, name="Float")
        self.register_class(list, name="List")
        self.register_class(dict, name="Dictionary")
        self.register_class(str, name="String")
        self.register_class(datetime, name="Datetime")
        self.register_class(timedelta, name="Timedelta")

        # Pre-registered classes.
        for name, cls in classes.items():
            self.register_class(cls, name=name)

    def __del__(self):
        del self.host
        del self.ffi_polar

<<<<<<< HEAD
    def load_file(self, policy_file, scope="default"):
        """Load in polar policies. By default, defers loading of knowledge base
        until a query is made."""
=======
    def enable_roles(self):
        if not self._polar_roles_enabled:

            class InternalRolesHelpers:
                @staticmethod
                def join(separator, left, right):
                    return separator.join([left, right])

            self.register_constant(
                InternalRolesHelpers, "__oso_internal_roles_helpers__"
            )
            self.ffi_polar.enable_roles()
            self._polar_roles_enabled = True

            # validate config
            validation_query_results = []
            while True:
                query = self.ffi_polar.next_inline_query()
                if query is None:  # Load is done
                    break
                try:
                    host = self.host.copy()
                    host.set_accept_expression(True)
                    validation_query_results.append(list(Query(query, host=host).run()))
                except StopIteration:
                    source = query.source()
                    raise InlineQueryFailedError(source.get())

            # turn bindings back into polar
            for results in validation_query_results:
                for result in results:
                    for k, v in result["bindings"].items():
                        result["bindings"][k] = host.to_polar(v)

            self.ffi_polar.validate_roles_config(validation_query_results)

    def load_file(self, policy_file):
        """Load Polar policy from a ".polar" file."""
>>>>>>> e569e424
        policy_file = Path(policy_file)
        extension = policy_file.suffix
        fname = str(policy_file)
        if not extension == ".polar":
            raise PolarFileExtensionError(fname)

        try:
            with open(fname, "rb") as f:
                file_data = f.read()
        except FileNotFoundError:
            raise PolarFileNotFoundError(fname)

        self.load_str(file_data.decode("utf-8"), policy_file, scope)

    def load_str(self, string, filename=None, scope="default"):
        """Load a Polar string, checking that all inline queries succeed."""
        self.ffi_polar.load(string=string, scope=scope, filename=filename)

        # check inline queries
        while True:
            query = self.ffi_polar.next_inline_query()
            if query is None:  # Load is done
                break
            else:
                try:
                    next(Query(query, host=self.host.copy()).run())
                except StopIteration:
                    source = query.source()
                    raise InlineQueryFailedError(source.get())

        # If roles are enabled, re-validate config when new rules are loaded.
        if self._polar_roles_enabled:
            self._polar_roles_enabled = False
            self.enable_roles()

    def clear_rules(self):
        self.ffi_polar.clear_rules()
        self._polar_roles_enabled = False

    def query(self, query, *, bindings=None, accept_expression=False):
        """Query for a predicate, parsing it if necessary.

        :param query: The predicate to query for.

        :return: The result of the query.
        """
        host = self.host.copy()
        host.set_accept_expression(accept_expression)

        if isinstance(query, str):
            query = self.ffi_polar.new_query_from_str(query)
        elif isinstance(query, Predicate):
            query = self.ffi_polar.new_query_from_term(host.to_polar(query))
        else:
            raise InvalidQueryTypeError()

        for res in Query(query, host=host, bindings=bindings).run():
            yield res

    def query_rule(self, name, *args, **kwargs):
        """Query for rule with name ``name`` and arguments ``args``.

        :param name: The name of the predicate to query.
        :param args: Arguments for the predicate.

        :return: The result of the query.
        """
        return self.query(Predicate(name=name, args=args), **kwargs)

    def repl(self, files=[]):
        """Start an interactive REPL session."""
        for f in files:
            self.load_file(f)

        while True:
            try:
                query = input(FG_BLUE + "query> " + RESET).strip(";")
            except (EOFError, KeyboardInterrupt):
                return
            try:
                ffi_query = self.ffi_polar.new_query_from_str(query)
            except ParserError as e:
                print_error(e)
                continue

            host = self.host.copy()
            host.set_accept_expression(True)
            result = False
            try:
                query = Query(ffi_query, host=host).run()
                for res in query:
                    result = True
                    bindings = res["bindings"]
                    if bindings:
                        for variable, value in bindings.items():
                            print(variable + " = " + repr(value))
                    else:
                        print(True)
            except PolarRuntimeError as e:
                print_error(e)
                continue
            if not result:
                print(False)

    def register_class(self, cls, *, name=None):
        """Register `cls` as a class accessible by Polar."""
        cls_name = self.host.cache_class(cls, name)
        self.register_constant(cls, cls_name)

    def register_constant(self, value, name):
        """Register `value` as a Polar constant variable called `name`."""
        self.ffi_polar.register_constant(self.host.to_polar(value), name)

    def get_class(self, name):
        """Return class registered for ``name``.

        :raises UnregisteredClassError: If the class is not registered.
        """
        return self.host.get_class(name)


def polar_class(_cls=None, *, name=None):
    """Decorator to register a Python class with Polar.
    An alternative to ``register_class()``."""

    def wrap(cls):
        cls_name = cls.__name__ if name is None else name
        CLASSES[cls_name] = cls
        return cls

    if _cls is None:
        return wrap

    return wrap(_cls)<|MERGE_RESOLUTION|>--- conflicted
+++ resolved
@@ -88,11 +88,6 @@
         del self.host
         del self.ffi_polar
 
-<<<<<<< HEAD
-    def load_file(self, policy_file, scope="default"):
-        """Load in polar policies. By default, defers loading of knowledge base
-        until a query is made."""
-=======
     def enable_roles(self):
         if not self._polar_roles_enabled:
 
@@ -131,7 +126,6 @@
 
     def load_file(self, policy_file):
         """Load Polar policy from a ".polar" file."""
->>>>>>> e569e424
         policy_file = Path(policy_file)
         extension = policy_file.suffix
         fname = str(policy_file)
