# frozen_string_literal: true

module Oso
  module Polar
    # Data filtering interface for Ruby
    module DataFiltering
      # Represents a set of filter sequences that should allow the host
      # to obtain the records satisfying a query.
      class FilterPlan
        attr_reader :result_sets

        def self.parse(polar, partials, class_name)
          types = polar.host.serialize_types
          parsed_json = polar.ffi.build_filter_plan(types, partials, 'resource', class_name)
          result_sets = parsed_json['result_sets'].map do |rset|
            ResultSet.parse polar, rset
          end

          new polar: polar, result_sets: result_sets
        end

        def initialize(polar:, result_sets:)
          @polar = polar
          @result_sets = result_sets
        end

        def build_query # rubocop:disable Metrics/MethodLength, Metrics/AbcSize
          combine = nil
          result_sets.each_with_object([]) do |rs, qb|
            rs.resolve_order.each_with_object({}) do |i, set_results|
              req = rs.requests[i]
              cs = req.constraints.each { |c| c.ground set_results }
              typ = @polar.host.types[req.class_tag]
              q = typ.build_query[cs]
              if i != rs.result_id
                set_results[i] = typ.exec_query[q]
              else
                combine = typ.combine_query
                qb.push q
              end
            end
          end.reduce(&combine)
        end

        # Represents a sequence of filters for one set of results
        class ResultSet
          attr_reader :requests, :resolve_order, :result_id

          def self.parse(polar, parsed_json)
            resolve_order = parsed_json['resolve_order']
            result_id = parsed_json['result_id']
            requests = parsed_json['requests'].each_with_object({}) do |req, reqs|
              reqs[req[0].to_i] = Request.parse(polar, req[1])
            end

            new resolve_order: resolve_order, result_id: result_id, requests: requests
          end

          def initialize(requests:, resolve_order:, result_id:)
            @resolve_order = resolve_order
            @requests = requests
            @result_id = result_id
          end
        end

        # Represents a filter for a result set
        class Request
          attr_reader :constraints, :class_tag

          def self.parse(polar, parsed_json)
            constraints = parsed_json['constraints'].map do |con|
<<<<<<< HEAD
              Constraint.parse polar, con
=======
              Filter.parse polar, con
>>>>>>> 8e802e93
            end
            class_tag = parsed_json['class_tag']

            new(constraints: constraints, class_tag: class_tag)
          end

          def initialize(constraints:, class_tag:)
            @constraints = constraints
            @class_tag = class_tag
          end
        end
      end

      # Represents relationships between resources, eg. one-one or one-many
      class Relation
        attr_reader :kind, :other_type, :my_field, :other_field

        # Describe a Relation from one type to another.
        # @param kind [String] The type of relation, either "one" or "many"
        # @param other_type The name or class object of the related type
        # @param my_field The field on this type that matches +other_type+
        # @param other_field The field on +other_type+ that matches this type
        def initialize(kind:, other_type:, my_field:, other_field:)
          @kind = kind
          @other_type = other_type
          @my_field = my_field
          @other_field = other_field
        end
      end

      # Represents field-field relationships on one resource.
      class Field
        attr_reader :field

        def initialize(field:)
          @field = field
        end
      end

      # Represents field-field relationships on different resources.
      class Ref
        attr_reader :field, :result_id

        def initialize(field:, result_id:)
          @field = field
          @result_id = result_id
        end
      end

      # Represents a condition that must hold on a resource.
      class Filter
        attr_reader :kind, :field, :value

        CHECKS = {
          'Eq' => ->(a, b) { a == b },
          'In' => ->(a, b) { b.include? a },
          'Neq' => ->(a, b) { a != b },
          'Contains' => ->(a, b) { a.include? b }
        }.freeze

        # Create a new predicate for data filtering.
        # @param kind [String] Represents a condition. One of "Eq", "Neq", "In", "Contains".
        # @param field The field the condition applies to.
        # @param value The value with which to compare the field according to the condition.
        def initialize(kind:, field:, value:)
          @kind = kind
          @field = field
          @value = value
          @check = CHECKS[kind]
          raise "Unknown constraint kind `#{kind}`" if @check.nil?
        end

        def ground(results)
          return unless value.is_a? Ref

          ref = value
          @value = results[ref.result_id]
          @value = value.map { |v| v.send ref.field } unless ref.field.nil?
        end

        def check(item)
          val = value.is_a?(Field) ? item.send(value.field) : value
          item = field.nil? ? item : item.send(field)
          @check[item, val]
        end

        def self.parse(polar, constraint) # rubocop:disable Metrics/AbcSize, Metrics/MethodLength
          kind = constraint['kind']
          field = constraint['field']
          value = constraint['value']

          value_kind = value.keys.first
          value = value[value_kind]

          case value_kind
          when 'Term'
            value = polar.host.to_ruby value
          when 'Ref'
            child_field = value['field']
            result_id = value['result_id']
            value = Ref.new field: child_field, result_id: result_id
          when 'Field'
            value = Field.new field: value
          else
            raise "Unknown value kind `#{value_kind}`"
          end

          new kind: kind, field: field, value: value
        end
      end
    end
  end
end<|MERGE_RESOLUTION|>--- conflicted
+++ resolved
@@ -69,11 +69,7 @@
 
           def self.parse(polar, parsed_json)
             constraints = parsed_json['constraints'].map do |con|
-<<<<<<< HEAD
-              Constraint.parse polar, con
-=======
               Filter.parse polar, con
->>>>>>> 8e802e93
             end
             class_tag = parsed_json['class_tag']
 
