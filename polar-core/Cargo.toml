--- conflicted
+++ resolved
@@ -20,12 +20,8 @@
 [dependencies]
 lalrpop-util = { version = "0.19.6", default-features = false }
 serde = { version = "1.0.119", features = ["derive", "rc"] }
-<<<<<<< HEAD
 serde_json = "1.0.61"
-# TODO: Put behind a feature.
 tracy-client = { version = "0.12.5", optional = true } 
-=======
->>>>>>> d540f9cf
 
 [build_dependencies]
 serde_derive = "1.0"
