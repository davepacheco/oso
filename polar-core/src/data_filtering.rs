use std::{
    collections::{HashMap, HashSet},
    hash::Hash,
};

use crate::{
    counter::Counter,
    error::{OperationalError, PolarResult},
    events::ResultEvent,
    terms::*,
};

use serde::{Deserialize, Serialize};

type Id = u64;
type VarId = Id;
type TypeName = String;
type FieldName = String;
type RelationKind = String;
type VarName = Symbol;
type Map<A, B> = HashMap<A, B>;
type Set<A> = HashSet<A>;
pub type Types = Map<TypeName, Map<FieldName, Type>>;
pub type PartialResults = Vec<ResultEvent>;

#[derive(Debug, Clone, Serialize, Deserialize, Eq, PartialEq, Hash)]
pub enum Type {
    Base {
        class_tag: TypeName,
    },
    Relation {
        kind: RelationKind,
        other_class_tag: TypeName,
        my_field: FieldName,
        other_field: FieldName,
    },
}

#[derive(Debug, Clone, Serialize, Deserialize, Eq, PartialEq, Hash)]
pub struct Ref {
    field: Option<FieldName>, // An optional field to map over the result objects with.
    result_id: VarId,         // Id of the FetchResult that should be an input.
}

#[derive(Debug, Clone, Serialize, Deserialize, Eq, PartialEq, Hash)]
pub enum ConstraintValue {
    Term(Term),       // An actual value
    Ref(Ref),         // A reference to a different result.
    Field(FieldName), // Another field on the same result
}

// @TODO(steve): These are all constraints on a field. If we need to add constraints
// on the value itself. eg `value in [Foo{id: "blah}]` then we should probably call
// these FieldEq, FieldIn, FieldContains
#[derive(Debug, Clone, Serialize, Deserialize, Eq, PartialEq, Hash)]
pub enum ConstraintKind {
    Eq,       // The field is equal to a value.
    In,       // The field is equal to one of the values.
    Contains, // The field is a collection that contains the value.
    Neq,
    Nin,
}

#[derive(Debug, Clone, Serialize, Deserialize, Eq, PartialEq, Hash)]
pub struct Constraint {
    kind: ConstraintKind,
    field: Option<FieldName>,
    value: ConstraintValue,
}

// The list of constraints passed to a fetching function for a particular type.
#[derive(Debug, Clone, Serialize, Deserialize, Eq, PartialEq, Hash)]
pub struct FetchRequest {
    class_tag: TypeName,
    constraints: Vec<Constraint>,
}

// A Set of fetch requests that may depend on the results of other fetches.
// resolve_order is the order to resolve the fetches in.
// result_id says which result to return.
// @Q(steve): Is it always the last one in the resolve_order?
#[derive(Debug, Clone, Serialize, Deserialize, Eq, PartialEq)]
pub struct ResultSet {
    requests: Map<VarId, FetchRequest>,
    resolve_order: Vec<VarId>,
    result_id: VarId,
}

struct ResultSetBuilder<'a> {
    result_set: ResultSet,
    types: &'a Types,
    vars: &'a Vars,
    seen: Set<VarId>,
}

#[derive(Debug, Clone, Serialize, Deserialize, Eq, PartialEq, Default)]
pub struct FilterPlan {
    result_sets: Vec<ResultSet>,
}

#[derive(Debug, Default)]
struct VarInfo {
    cycles: Vec<(VarName, VarName)>,                         // x = y
    uncycles: Vec<(VarName, VarName)>,                       // x != y
    types: Vec<(VarName, TypeName)>,                         // x matches XClass
    eq_values: Vec<(VarName, Term)>,                         // x = 1
    contained_values: Vec<(Term, VarName)>,                  // 1 in x
    field_relationships: Vec<(VarName, FieldName, VarName)>, // x.a = y
    in_relationships: Vec<(VarName, VarName)>,               // x in y
    counter: Counter,
}

#[derive(Debug)]
struct Vars {
    variables: Map<VarId, Set<VarName>>,
    field_relationships: Map<VarId, Set<(FieldName, VarId)>>,
    uncycles: Map<VarId, Set<VarId>>,
    in_relationships: Set<(VarId, VarId)>,
    eq_values: Map<VarId, Term>,
    contained_values: Map<VarId, Set<Term>>,
    types: Map<VarId, TypeName>,
    this_id: VarId,
}

pub fn build_filter_plan(
    types: Types,
    partial_results: PartialResults,
    variable: &str,
    class_tag: &str,
) -> PolarResult<FilterPlan> {
    FilterPlan::build(types, partial_results, variable, class_tag)
}

impl From<Term> for Constraint {
    fn from(term: Term) -> Self {
        Self {
            kind: ConstraintKind::Eq,
            field: None,
            value: ConstraintValue::Term(term),
        }
    }
}

impl VarInfo {
    fn from_op(op: &Operation) -> PolarResult<Self> {
        Self::default().process_exp(op)
    }

    /// for when you absolutely, definitely need a symbol.
    fn symbolize(&mut self, val: &Term) -> VarName {
        match val.value() {
            Value::Variable(var) | Value::RestVariable(var) => var.clone(),
            Value::Expression(Operation {
                operator: Operator::Dot,
                args,
            }) => self.dot_var(&args[0], &args[1]),
            _ => match self
                .eq_values
                .iter()
                .find_map(|(x, y)| (y == val).then(|| x))
            {
                Some(var) => var.clone(),
                _ => {
                    let new_var = sym!(&format!("_sym_{}", self.counter.next()));
                    self.eq_values.push((new_var.clone(), val.clone()));
                    new_var
                }
            },
        }
    }

    /// convert a binary dot expression into a symbol.
    fn dot_var(&mut self, base: &Term, field: &Term) -> VarName {
        // handle nested dot ops.
        let sym = self.symbolize(base);
        let field_str = field.value().as_string().unwrap();

        match self
            .field_relationships
            .iter()
            .find_map(|(p, f, c)| (*p == sym && f == field_str).then(|| c))
        {
            Some(var) => var.clone(),
            _ => {
                let new_var = sym!(&format!(
                    "_{}_dot_{}_{}",
                    sym.0,
                    field_str,
                    self.counter.next()
                ));

                // Record the relationship between the vars.
                self.field_relationships
                    .push((sym, field_str.to_string(), new_var.clone()));

                new_var
            }
        }
    }

    /// turn dot expressions into symbols but leave other things unchanged.
    fn undot(&mut self, term: &Term) -> Value {
        let val = term.value();
        match val.as_expression() {
            Ok(Operation {
                operator: Operator::Dot,
                args,
            }) if args.len() == 2 => Value::from(self.dot_var(&args[0], &args[1])),
            _ => val.clone(),
        }
    }

    fn do_and(self, args: &[Term]) -> PolarResult<Self> {
        args.iter().fold(Ok(self), |this, arg| {
            this?.process_exp(arg.value().as_expression().unwrap())
        })
    }

    fn do_dot(mut self, lhs: &Term, rhs: &Term) -> PolarResult<Self> {
        self.dot_var(lhs, rhs);
        Ok(self)
    }

    fn do_isa(mut self, lhs: &Term, rhs: &Term) -> PolarResult<Self> {
        match rhs.value().as_pattern() {
            Ok(Pattern::Instance(i)) if i.fields.fields.is_empty() => {
                let lhs = self.symbolize(lhs);
                self.types.push((lhs, i.tag.0.clone()));
                Ok(self)
            }
            _ => err_unimplemented(format!("Unsupported specializer: {}", rhs.to_polar())),
        }
    }

    fn do_unify(mut self, left: &Term, right: &Term) -> PolarResult<Self> {
        match (self.undot(left), self.undot(right)) {
            (Value::Variable(l), Value::Variable(r)) => {
                self.cycles.push((l, r));
                Ok(self)
            }
            (Value::Variable(var), val) | (val, Value::Variable(var)) => {
                self.eq_values.push((var, Term::from(val)));
                Ok(self)
            }
            // Unifying something else.
            // 1 = 1 is irrelevant for data filtering, other stuff seems like an error.
            // @NOTE(steve): Going with the same not yet supported message but if this is
            // coming through it's probably a bug in the simplifier.
            _ => err_unimplemented(format!(
                "Unsupported unification: {} = {}",
                left.to_polar(),
                right.to_polar()
            )),
        }
    }

    fn do_neq(mut self, left: &Term, right: &Term) -> PolarResult<Self> {
        match (self.undot(left), self.undot(right)) {
            (Value::Variable(l), Value::Variable(r)) => {
                self.uncycles.push((l, r));
                Ok(self)
            }
            (Value::Variable(l), _) => {
                let r = self.symbolize(right);
                self.uncycles.push((l, r));
                Ok(self)
            }
            (_, Value::Variable(r)) => {
                let l = self.symbolize(left);
                self.uncycles.push((l, r));
                Ok(self)
            }
            _ => err_unimplemented(format!(
                "Unsupported comparison: {} != {}",
                left.to_polar(),
                right.to_polar()
            )),
        }
    }

    fn do_in(mut self, left: &Term, right: &Term) -> PolarResult<Self> {
        match (self.undot(left), self.undot(right)) {
            (Value::Variable(l), Value::Variable(r)) => {
                self.in_relationships.push((l, r));
                Ok(self)
            }
            (val, Value::Variable(var)) => {
                self.contained_values.push((Term::from(val), var));
                Ok(self)
            }
            _ => err_unimplemented(format!(
                "Unsupported `in` check: {} in {}",
                left.to_polar(),
                right.to_polar()
            )),
        }
    }

    /// Process an expression in the context of this VarInfo. Just does side effects.
    fn process_exp(self, exp: &Operation) -> PolarResult<Self> {
        use Operator::*;
        let args = &exp.args;
        match exp.operator {
            And => self.do_and(args),
            Dot if args.len() == 2 => self.do_dot(&args[0], &args[1]),
            Isa if args.len() == 2 => self.do_isa(&args[0], &args[1]),
            Neq if args.len() == 2 => self.do_neq(&args[0], &args[1]),
            In if args.len() == 2 => self.do_in(&args[0], &args[1]),
            Unify | Eq | Assign if args.len() == 2 => self.do_unify(&args[0], &args[1]),
            _ => err_unimplemented(format!(
                "the expression {:?}/{} is not supported for data filtering",
                exp.operator,
                exp.args.len()
            )),
        }
    }
}

fn err_invalid<A>(msg: String) -> PolarResult<A> {
    Err(OperationalError::InvalidState { msg }.into())
}

fn err_unimplemented<A>(msg: String) -> PolarResult<A> {
    Err(OperationalError::Unimplemented { msg }.into())
}

impl FilterPlan {
    fn build(
        types: Types,
        partial_results: PartialResults,
        var: &str,
        class_tag: &str,
    ) -> PolarResult<FilterPlan> {
        // @NOTE(steve): Just reading an env var here sucks (see all the stuff we had to do
        // to get POLAR_LOG to work in all libs, wasm etc...) but that's what I'm doing today.
        // At some point surface this info better.
        let explain = std::env::var("POLAR_EXPLAIN").is_ok();

        if explain {
            eprintln!("\n===Data Filtering Query===");
            eprintln!("\n==Bindings==")
        }

        let result_sets = partial_results
            .into_iter()
            .enumerate()
            // if the result doesn't include a binding for this variable,
            // or if the binding isn't an expression, then just ignore it.
            .filter_map(|(i, result)| {
                result.bindings.get(&Symbol::new(var)).map(|term| {
                    match term.value().as_expression() {
                        Ok(exp) if exp.operator == Operator::And => {
                            let vars = Vars::from_op(exp)?;
                            if explain {
                                eprintln!("  {}: {}", i, term.to_polar());
                                vars.explain()
                            }

                            ResultSet::build(&types, &vars, class_tag)
                        }
                        _ => Ok(ResultSet::immediate(term.clone(), class_tag)),
                    }
                })
            })
            .collect::<PolarResult<Vec<ResultSet>>>()?;

        Ok(FilterPlan { result_sets }.optimize(explain))
    }

    fn optimize(self, explain: bool) -> Self {
        if explain {
            eprintln!("== Raw Filter Plan ==");
            self.explain();
            eprintln!("\nOptimizing...")
        }
        self.opt_pass(explain)
    }

    fn opt_pass(mut self, explain: bool) -> Self {
        // Remove duplicate result set in a union.
        match self.result_sets.iter().enumerate().find_map(|(i, rs1)| {
            self.result_sets
                .iter()
                .enumerate()
                .find_map(|(j, rs2)| (i != j && rs1 == rs2).then(|| j))
        }) {
            None => self.opt_fin(explain),
            Some(plan_id) => {
                if explain {
                    eprintln!("* Removed duplicate result set.")
                }
                self.result_sets.remove(plan_id);
                self.opt_pass(explain)
            }
        }
        // Possible future optimization ideas.
        // * If two result sets are almost the same except for a single fetch
        //   that only has a single field check and the field is different, we
        //   can merge the two result sets and turn the field check into an `in`.
        //   This is basically "un-expanding" either an `in` or and `or` from the policy.
        //   This could be hard to find.
    }

    fn opt_fin(self, explain: bool) -> Self {
        if explain {
            eprintln!("Done\n");
            eprintln!("== Optimized Filter Plan ==");
            self.explain()
        }
        self
    }

    fn explain(&self) {
        eprintln!("UNION");
        for (i, result_set) in self.result_sets.iter().enumerate() {
            eprintln!("  =Result Set: {}=", i);
            for id in &result_set.resolve_order {
                let fetch_request = result_set.requests.get(id).unwrap();
                eprintln!("    {}: Fetch {}", id, fetch_request.class_tag);
                for constraint in &fetch_request.constraints {
                    let op = match constraint.kind {
                        ConstraintKind::Eq => "=",
                        ConstraintKind::In => "in",
                        ConstraintKind::Nin => "not in",
                        ConstraintKind::Neq => "!=",
                        ConstraintKind::Contains => "contains",
                    };
                    let field = &constraint.field;
                    let value = match &constraint.value {
                        ConstraintValue::Term(t) => t.to_polar(),
                        ConstraintValue::Field(f) => format!("FIELD({})", f),
                        ConstraintValue::Ref(r) => {
                            let inside = match &r.field {
                                Some(f) => format!("{}.{}", r.result_id, f),
                                _ => format!("{}", r.result_id),
                            };
                            format!("REF({})", inside)
                        }
                    };
                    eprintln!("          {:?} {} {}", field, op, value);
                }
            }
        }
    }
}

impl ResultSet {
    fn immediate(term: Term, tag: &str) -> Self {
        let mut requests = HashMap::new();
        requests.insert(
            0,
            FetchRequest {
                class_tag: tag.to_string(),
                constraints: vec![Constraint::from(term)],
            },
        );

        Self {
            resolve_order: vec![0],
            result_id: 0,
            requests,
        }
    }

    fn build(types: &Types, vars: &Vars, this_type: &str) -> PolarResult<Self> {
        let result_set = ResultSet {
            requests: HashMap::new(),
            resolve_order: vec![],
            result_id: vars.this_id,
        };

        let mut result_set_builder = ResultSetBuilder {
            result_set,
            types,
            vars,
            seen: HashSet::new(),
        };

        result_set_builder.constrain_var(vars.this_id, this_type)?;
        result_set_builder.into_result_set()
    }
}

impl FetchRequest {
    fn len(&self) -> usize {
        self.constraints.len()
    }
    fn constrain(
        &mut self,
        kind: ConstraintKind,
        field: Option<FieldName>,
        value: ConstraintValue,
    ) {
        self.constraints.push(Constraint { kind, field, value });
    }

    fn deps(&self) -> Vec<Id> {
        self.constraints
            .iter()
            .filter_map(|c| match c.value {
                ConstraintValue::Ref(Ref { result_id, .. }) => Some(result_id),
                _ => None,
            })
            .collect()
    }
}

impl<'a> ResultSetBuilder<'a> {
    fn into_result_set(self) -> PolarResult<ResultSet> {
        let mut rset = self.result_set;
        for (i, rid1) in rset.resolve_order.iter().enumerate() {
            let ro = &rset.resolve_order;
            rset.requests
                .get_mut(rid1)
                .unwrap()
                .constraints
                .retain(|c| match c.value {
                    ConstraintValue::Ref(Ref {
                        result_id: rid2, ..
                    }) => ro[..i].iter().any(|x| *x == rid2),
                    _ => true,
                })
        }
        let order = &rset.resolve_order;

        // error messages
        let missing = |id| {
            err_invalid(format!(
                "Request {} missing from resolve order {:?}",
                id, order
            ))
        };
        let bad_order = |id1, id2, rset| {
            err_invalid(format!(
                "Result set {} is resolved before its dependency {} in {:?}",
                id1, id2, rset
            ))
        };

        for (id1, v) in rset.requests.iter() {
            match index_of(order, id1) {
                None => return missing(*id1),
                Some(idx1) => {
                    for id2 in v.deps() {
                        match index_of(order, &id2) {
                            None => return missing(id2),
                            Some(idx2) if idx2 >= idx1 => return bad_order(id1, id2, &rset),
                            _ => (),
                        }
                    }
                }
            }
        }
        Ok(rset)
    }

    fn constrain_var(&mut self, id: Id, var_type: &str) -> PolarResult<&mut Self> {
        if self.seen.insert(id) {
            // add a fetch request
            self.result_set.requests.insert(
                id,
                FetchRequest {
                    class_tag: var_type.to_string(),
                    constraints: vec![],
                },
            );

            // apply constraints to this request, then add to resolve order
            self.constrain_fields(id, var_type)?
                .constrain_in_vars(id, var_type)?
                .constrain_eq_vars(id)?
                .constrain_neq_vars(id)?
                .result_set
                .resolve_order
                .push(id);
        }
        Ok(self)
    }

    fn constrain_neq_vars(&mut self, id: Id) -> PolarResult<&mut Self> {
        let request = self.result_set.requests.get_mut(&id).unwrap();
        for v in self.vars.uncycles.get(&id).into_iter().flatten() {
            let (kind, value) = if let Some(val) = self.vars.eq_values.get(v) {
                (ConstraintKind::Neq, ConstraintValue::Term(val.clone()))
            } else {
                (
                    ConstraintKind::Nin,
                    ConstraintValue::Ref(Ref {
                        field: None,
                        result_id: *v,
                    }),
                )
            };
            request.constrain(kind, None, value)
        }
        Ok(self)
    }

    fn constrain_eq_vars(&mut self, id: Id) -> PolarResult<&mut Self> {
        if let Some(t) = self.vars.eq_values.get(&id) {
            self.result_set.requests.get_mut(&id).unwrap().constrain(
                ConstraintKind::Eq,
                None,
                ConstraintValue::Term(t.clone()),
            );
        }
        Ok(self)
    }

    fn constrain_in_vars(&mut self, id: Id, var_type: &str) -> PolarResult<&mut Self> {
        let mut req = self.result_set.requests.remove(&id).unwrap();

        // Constrain any vars that are `in` this var.
        // Add their constraints to this one.
        // @NOTE(steve): I think this is right, but I'm not totally sure.
        // This might assume that the current var is a relationship of kind "many".
        for l in self
            .vars
            .in_relationships
            .iter()
            .filter_map(|(l, r)| (*r == id).then(|| l))
        {
            self.constrain_var(*l, var_type)?;
            if let Some(other) = self.result_set.requests.get(l) {
                req.constraints.extend(other.constraints.clone());
            }
        }

        for v in self.vars.contained_values.get(&id).into_iter().flatten() {
            req.constrain(ConstraintKind::Eq, None, ConstraintValue::Term(v.clone()));
        }

        // remember to put it back in !!
        self.result_set.requests.insert(id, req);
        Ok(self)
    }

    fn constrain_field_eq(&mut self, id: Id, field: &str, child: Id) -> PolarResult<&mut Self> {
        if let Some(v) = self.vars.eq_values.get(&child) {
            self.result_set.requests.get_mut(&id).unwrap().constrain(
                ConstraintKind::Eq,
                Some(field.to_string()),
                ConstraintValue::Term(v.clone()),
            );
        }
        Ok(self)
    }

    fn constrain_field_neq(&mut self, id: Id, field: &str, child: Id) -> PolarResult<&mut Self> {
        let req = self.result_set.requests.get_mut(&id).unwrap();
        for other_id in self.vars.uncycles.get(&child).into_iter().flatten() {
            match (
                self.vars.eq_values.get(other_id),
                self.vars.eq_values.get(&child),
            ) {
                (Some(val), None) => {
                    req.constrain(
                        ConstraintKind::Neq,
                        Some(field.to_string()),
                        ConstraintValue::Term(val.clone()),
                    );
                }
                (None, None) => {
                    req.constrain(
                        ConstraintKind::Nin,
                        Some(field.to_string()),
                        ConstraintValue::Ref(Ref {
                            result_id: *other_id,
                            field: None,
                        }),
                    );
                }
                _ => (),
            }
        }
        Ok(self)
    }

    fn constrain_field_contained(
        &mut self,
        id: Id,
        field: &str,
        child: Id,
    ) -> PolarResult<&mut Self> {
        let request = self.result_set.requests.get_mut(&id).unwrap();
        self.vars
            .contained_values
            .get(&child)
            .into_iter()
            .flatten()
            .for_each(|v| {
                request.constrain(
                    ConstraintKind::Contains,
                    Some(field.to_string()),
                    ConstraintValue::Term(v.clone()),
                )
            });
        Ok(self)
    }

    fn constrain_field_others_with_same_parent(
        &mut self,
        id: Id,
        my_field: &str,
        my_child: Id,
    ) -> PolarResult<&mut Self> {
        for (other_field, other_child) in self
            .vars
            .field_relationships
            .get(&id)
            .into_iter()
            .flatten()
            .filter(|(f, _)| *f != my_field)
        {
            self.constrain_other_field(
                id,
                my_field,
                my_child,
                *other_child,
                ConstraintValue::Field(other_field.clone()),
            );
        }
        Ok(self)
    }

    fn constrain_field_others(
        &mut self,
        id: Id,
        my_field: &str,
        my_child: Id,
    ) -> PolarResult<&mut Self> {
        for (other_parent, other_children) in self
            .vars
            .field_relationships
            .iter()
            .filter(|(k, _)| **k != id)
        {
            for (other_field, other_child) in other_children {
                self.constrain_other_field(
                    id,
                    my_field,
                    my_child,
                    *other_child,
                    ConstraintValue::Ref(Ref {
                        field: Some(other_field.clone()),
                        result_id: *other_parent,
                    }),
                )
            }
        }
        Ok(self)
    }

    fn constrain_other_field(
        &mut self,
        id: Id,
        my_field: &str,
        my_child: Id,
        other_child: Id,
        value: ConstraintValue,
    ) {
        let request = self.result_set.requests.get_mut(&id).unwrap();
        let field = Some(my_field.to_string());
        if other_child == my_child {
            request.constrain(ConstraintKind::Eq, field, value);
        } else if let Some(un) = self.vars.uncycles.get(&other_child) {
            if un.contains(&my_child) {
                request.constrain(ConstraintKind::Neq, field, value);
            }
        }
    }

    fn constrain_relation(
        &mut self,
        id: Id,
        child: Id,
        other_class_tag: &str,
        my_field: &str,
        other_field: &str,
    ) -> PolarResult<&mut Self> {
        self.constrain_var(child, other_class_tag)?
            .result_set
            .requests
            .get_mut(&id)
            .unwrap()
            .constrain(
                ConstraintKind::In,
                Some(my_field.to_string()),
                ConstraintValue::Ref(Ref {
                    field: Some(other_field.to_string()),
                    result_id: child,
                }),
            );

        Ok(self)
    }

    fn ensure_added_constraint(
        &mut self,
        id: Id,
        field: &str,
        child: Id,
        before: usize,
    ) -> PolarResult<&mut Self> {
        let after = self.result_set.requests.get(&id).unwrap().len();
        if before != after {
            Ok(self)
        } else {
            err_invalid(format!(
                "Unsupported field access: {}.{} = {}",
                self.var_name(id)
                    .unwrap_or_else(|| Symbol(format!("{}", id))),
                field,
                self.var_name(child)
                    .unwrap_or_else(|| Symbol(format!("{}", child))),
            ))
        }
    }

    fn var_name(&self, id: Id) -> Option<VarName> {
        self.vars.variables.get(&id).map(|noms| {
            noms.iter()
                .find(|n| !n.is_temporary_var())
                .unwrap_or_else(|| noms.iter().next().unwrap())
                .clone()
        })
    }

    fn constrain_fields(&mut self, id: Id, var_type: &str) -> PolarResult<&mut Self> {
        match self.vars.field_relationships.get(&id) {
            None => Ok(self),
            Some(fs) => fs.iter().fold(Ok(self), |this, (field, child)| {
                let this = this?;
                match this.types.get(var_type).and_then(|m| m.get(field)) {
                    Some(Type::Relation {
                        other_class_tag,
                        my_field,
                        other_field,
                        ..
                    }) => {
                        this.constrain_relation(id, *child, other_class_tag, my_field, other_field)
                    }
                    _ => {
                        let before = this.result_set.requests.get(&id).unwrap().len();
                        this.constrain_field_eq(id, field, *child)?
                            .constrain_field_neq(id, field, *child)?
                            .constrain_field_contained(id, field, *child)?
                            .constrain_field_others_with_same_parent(id, field, *child)?
                            .constrain_field_others(id, field, *child)?
                            .ensure_added_constraint(id, field, *child, before)
                    }
                }
            }),
        }
    }
}

impl Vars {
    fn from_op(op: &Operation) -> PolarResult<Self> {
        Self::from_info(VarInfo::from_op(op)?)
    }

    /// Collapses the var info that we obtained from walking the expressions.
    /// Track equivalence classes of variables and assign each one an id.
    fn from_info(info: VarInfo) -> PolarResult<Self> {
        let counter = info.counter;

        // group the variables into equivalence classes.
        let mut variables = partition_equivs(info.cycles)
            .into_iter()
            .map(|c| (counter.next(), c))
            .collect::<HashMap<_, _>>();

        let fields = info.field_relationships;
        let mut assign_id = |item| get_var_id(&mut variables, item, &counter);

        let uncycles = info
            .uncycles
            .into_iter()
            .fold(HashMap::new(), |map, (a, b)| {
                let (a, b) = (assign_id(a), assign_id(b));
                hash_map_set_add(hash_map_set_add(map, a, b), b, a)
            });

        // now convert the remaining VarInfo fields into equivalent Vars fields.
        let in_relationships = info
            .in_relationships
            .into_iter()
            .map(|(lhs, rhs)| (assign_id(lhs), assign_id(rhs)))
            .collect::<HashSet<_>>();

        // I think a var can only have one value since we make sure there's a var for the dot lookup,
        // and if they had aliases they'd be collapsed by now, so it should be an error
        // if foo.name = "steve" and foo.name = "gabe".
        let eq_values = info
            .eq_values
            .into_iter()
            .map(|(var, val)| (assign_id(var), val))
            .collect::<HashMap<_, _>>();

        let types = info
            .types
            .into_iter()
            .map(|(var, typ)| (assign_id(var), typ))
            .collect::<HashMap<_, _>>();

        let contained_values = info
            .contained_values
            .into_iter()
            .fold(HashMap::new(), |map, (val, var)| {
                hash_map_set_add(map, assign_id(var), val)
            });

        let field_relationships = fields.into_iter().fold(HashMap::new(), |map, (p, f, c)| {
            hash_map_set_add(map, assign_id(p), (f, assign_id(c)))
        });

        seek_var_id(&variables, &sym!("_this")).map_or_else(
            || err_invalid("No `_this` variable".to_string()),
            |this_id| {
                Ok(Vars {
                    variables,
                    uncycles,
                    field_relationships,
                    in_relationships,
                    eq_values,
                    contained_values,
                    types,
                    this_id,
                })
            },
        )
    }

    fn explain(&self) {
        eprintln!("    variables");
        for (id, set) in &self.variables {
            let values = set
                .iter()
                .map(|sym| sym.0.clone())
                .collect::<Vec<String>>()
                .join(", ");
            eprintln!("      {}:  vars: {{{}}}", id, values);
            let type_tag = if let Some(tag) = self.types.get(id) {
                tag
            } else if let Some(val) = self.eq_values.get(id) {
                match val.value() {
                    Value::Boolean(_) => "Bool",
                    Value::String(_) => "String",
                    Value::Number(_) => "Number",
                    Value::List(_) => "List",
                    Value::Dictionary(_) => "Dictionary",
                    Value::ExternalInstance(_) => "ExternalInstance",
                    Value::Call(_) => "Call",
                    Value::Variable(_) => "Variable",
                    Value::RestVariable(_) => "RestVariable",
                    Value::Expression(_) => "Expression",
                    Value::Pattern(_) => "Pattern",
                }
            } else {
                "unknown"
            };
            eprintln!("          type: {}", type_tag);
            if let Some(val) = self.eq_values.get(id) {
                eprintln!("          value: {}", val.to_polar());
            }
            if let Some(values) = self.contained_values.get(id) {
                for val in values {
                    eprintln!("          value contains: {}", val.to_polar());
                }
            }
        }
        eprintln!("    field relationships");
        for (x, fs) in self.field_relationships.iter() {
            for (field, y) in fs.iter() {
                eprintln!("      {}.{} = {}", x, field, y);
            }
        }
        eprintln!("    in relationships");
        for (x, y) in &self.in_relationships {
            eprintln!("      {} in {}", x, y);
        }
    }
}

/// try to find an existing id for this variable.
fn seek_var_id(vars: &HashMap<Id, HashSet<VarName>>, var: &VarName) -> Option<Id> {
    vars.iter()
        .find_map(|(id, set)| set.contains(var).then(|| *id))
}

/// get the id for this variable, or create one if the variable is new.
fn get_var_id(vars: &mut HashMap<Id, HashSet<VarName>>, var: VarName, counter: &Counter) -> Id {
    seek_var_id(vars, &var).unwrap_or_else(|| {
        let new_id = counter.next();
        let mut new_set = HashSet::new();
        new_set.insert(var);
        vars.insert(new_id, new_set);
        new_id
    })
}

/// generate equivalence classes from equivalencies.
pub fn partition_equivs<I, A>(coll: I) -> Vec<HashSet<A>>
where
    I: IntoIterator<Item = (A, A)>,
    A: Hash + Eq,
{
    coll.into_iter()
        .fold(vec![], |mut joined: Vec<HashSet<A>>, (l, r)| {
            let cycle = match joined.iter_mut().find(|c| c.contains(&l) || c.contains(&r)) {
                Some(c) => c,
                None => {
                    joined.push(HashSet::new());
                    joined.last_mut().unwrap()
                }
            };
            cycle.insert(l);
            cycle.insert(r);
            joined
        })
}

fn index_of<A>(v: &[A], x: &A) -> Option<usize>
where
    A: PartialEq<A>,
{
<<<<<<< HEAD
    v.iter().enumerate().find_map(|(i, y)| (y == x).then(|| i))
=======
    v.iter().position(|y| y == x)
>>>>>>> 21e2817d
}

fn hash_map_set_add<A, B>(mut map: HashMap<A, HashSet<B>>, a: A, b: B) -> HashMap<A, HashSet<B>>
where
    A: Eq + Hash,
    B: Eq + Hash,
{
    map.entry(a).or_insert_with(HashSet::new).insert(b);
    map
}

#[cfg(test)]
mod test {
    use super::*;
    use crate::bindings::Bindings;
    type TestResult = PolarResult<()>;

    impl From<Bindings> for ResultEvent {
        fn from(bindings: Bindings) -> Self {
            ResultEvent { bindings }
        }
    }

    fn unord_eq<A>(a: Vec<A>, mut b: Vec<A>) -> bool
    where
        A: Eq,
    {
        for x in a {
            match b.iter().enumerate().find_map(|(i, y)| (x == *y).then(|| i)) {
                Some(i) => b.remove(i),
                None => return false,
            };
        }
        b.is_empty()
    }

    #[test]
    fn test_dot_plan() -> TestResult {
        let ins0: Term = ExternalInstance::from(0).into();
        let ins1: Term = ExternalInstance::from(1).into();
        let pat_a = term!(pattern!(instance!("A")));
        let pat_b = term!(pattern!(instance!("B")));
        let partial = term!(op!(
            And,
            term!(op!(Isa, var!("_this"), pat_a)),
            term!(op!(Isa, ins0.clone(), pat_b.clone())),
            term!(op!(Isa, ins1.clone(), pat_b)),
            term!(op!(
                Unify,
                term!(op!(Dot, ins0, str!("field"))),
                var!("_this")
            )),
            term!(op!(
                Unify,
                term!(op!(Dot, var!("_this"), str!("field"))),
                ins1
            ))
        ));

        let bindings = ResultEvent::from(hashmap! {
            sym!("resource") => partial
        });

        let types = hashmap! {
            "A".to_owned() => hashmap! {
                "field".to_owned() => Type::Base {
                    class_tag: "B".to_owned()
                }
            },
            "B".to_owned() => hashmap! {
                "field".to_owned() => Type::Base {
                    class_tag: "A".to_owned()
                }
            }
        };
        build_filter_plan(types, vec![bindings], "resource", "something")?;
        Ok(())
    }

    #[test]
    fn test_empty_in() -> TestResult {
        let partial = term!(op!(And, term!(op!(In, var!("_this"), var!("x")))));
        let bindings = ResultEvent::from(hashmap! {
            sym!("resource") => partial
        });

        build_filter_plan(hashmap! {}, vec![bindings], "resource", "something")?;
        Ok(())
    }

    #[test]
    fn test_partition_equivs() {
        let pairs = vec![(1, 2), (2, 3), (4, 3), (5, 6), (8, 8), (6, 7)];
        let classes = vec![hashset! {1, 2, 3, 4}, hashset! {5, 6, 7}, hashset! {8}];
        assert!(unord_eq(partition_equivs(pairs), classes));
    }

    #[test]
    fn test_dot_var_cycles() -> PolarResult<()> {
        let dot_op: Term = term!(op!(Dot, var!("x"), str!("y")));
        let op = op!(
            And,
            term!(op!(Unify, dot_op.clone(), 1.into())),
            term!(op!(Unify, dot_op, var!("_this")))
        );

        // `x` and `_this` appear in the expn and a temporary will be
        // created for the output of the dot operation. check that
        // because the temporary is unified with `_this` the total
        // number of distinct variables in the output is 2.
        let vars = Vars::from_op(&op)?;
        assert_eq!(vars.variables.len(), 2);
        Ok(())
    }

    #[test]
    fn test_unsupported_op_msgs() {
        use crate::error::{ErrorKind::Operational, OperationalError::Unimplemented, PolarError};

        let err = Vars::from_op(&op!(Dot)).expect_err("should've failed");
        match err {
            PolarError {
                kind: Operational(Unimplemented { msg }),
                ..
            } => assert_eq!(
                &msg,
                "the expression Dot/0 is not supported for data filtering"
            ),
            _ => panic!("unexpected"),
        }
    }
}<|MERGE_RESOLUTION|>--- conflicted
+++ resolved
@@ -1025,11 +1025,7 @@
 where
     A: PartialEq<A>,
 {
-<<<<<<< HEAD
-    v.iter().enumerate().find_map(|(i, y)| (y == x).then(|| i))
-=======
     v.iter().position(|y| y == x)
->>>>>>> 21e2817d
 }
 
 fn hash_map_set_add<A, B>(mut map: HashMap<A, HashSet<B>>, a: A, b: B) -> HashMap<A, HashSet<B>>
