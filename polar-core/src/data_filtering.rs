use std::collections::{HashMap, HashSet};

use serde::{Deserialize, Serialize};

use crate::error::{OperationalError, PolarResult};
use crate::events::ResultEvent;

use crate::counter::*;
use crate::terms::*;
use std::hash::Hash;

#[derive(Debug, Clone, Serialize, Deserialize, Eq, PartialEq, Hash)]
pub enum Type {
    Base {
        class_tag: String,
    },
    Relationship {
        kind: String,
        other_class_tag: String,
        my_field: String,
        other_field: String,
    },
}

#[derive(Debug, Clone, Serialize, Deserialize, Eq, PartialEq, Hash)]
pub struct Ref {
    field: Option<String>, // An optional field to map over the result objects with.
    result_id: Id,         // Id of the FetchResult that should be an input.
}

type Id = u64;

#[derive(Debug, Clone, Serialize, Deserialize, Eq, PartialEq, Hash)]
pub enum ConstraintValue {
    Term(Term),    // An actual value
    Ref(Ref),      // A reference to a different result.
    Field(String), // Another field on the same result
}

// @TODO(steve): These are all constraints on a field. If we need to add constraints
// on the value itself. eg `value in [Foo{id: "blah}]` then we should probably call
// these FieldEq, FieldIn, FieldContains
#[derive(Debug, Clone, Serialize, Deserialize, Eq, PartialEq, Hash)]
pub enum ConstraintKind {
    Eq,       // The field is equal to a value.
    In,       // The field is equal to one of the values.
    Contains, // The field is a collection that contains the value.
    Neq,
}

#[derive(Debug, Clone, Serialize, Deserialize, Eq, PartialEq, Hash)]
pub struct Constraint {
    kind: ConstraintKind,
    field: Option<String>,
    value: ConstraintValue,
}

// The list of constraints passed to a fetching function for a particular type.
#[derive(Debug, Clone, Serialize, Deserialize, Eq, PartialEq, Hash)]
pub struct FetchRequest {
    class_tag: String,
    constraints: Vec<Constraint>,
}

// A Set of fetch requests that may depend on the results of other fetches.
// resolve_order is the order to resolve the fetches in.
// result_id says which result to return.
// @Q(steve): Is it always the last one in the resolve_order?
#[derive(Debug, Clone, Serialize, Deserialize, Eq, PartialEq)]
pub struct ResultSet {
    requests: HashMap<Id, FetchRequest>,
    resolve_order: Vec<Id>,
    result_id: Id,
}

#[derive(Debug, Clone, Serialize, Deserialize, Eq, PartialEq, Default)]
pub struct FilterPlan {
    result_sets: Vec<ResultSet>,
}

pub type Types = HashMap<String, HashMap<String, Type>>;
pub type PartialResults = Vec<ResultEvent>;

#[derive(Debug, Default)]
struct VarInfo {
    cycles: Vec<(Symbol, Symbol)>,                      // x = y
    uncycles: Vec<(Symbol, Symbol)>,                    // x != y
    types: Vec<(Symbol, String)>,                       // x matches XClass
    eq_values: Vec<(Symbol, Term)>,                     // x = 1
    neq_values: Vec<(Symbol, Term)>,                    // x != 1
    contained_values: Vec<(Term, Symbol)>,              // 1 in x
    field_relationships: Vec<(Symbol, String, Symbol)>, // x.a = y
    in_relationships: Vec<(Symbol, Symbol)>,            // x in y
    counter: Counter,
}

#[derive(Debug)]
struct Vars {
    variables: HashMap<Id, HashSet<Symbol>>,
    field_relationships: HashSet<(Id, String, Id)>,
    uncycles: HashSet<(Id, Id)>,
    in_relationships: HashSet<(Id, Id)>,
    eq_values: HashMap<Id, Term>,
    neq_values: HashSet<(Id, Term)>,
    contained_values: HashMap<Id, HashSet<Term>>,
    types: HashMap<Id, String>,
    this_id: Id,
}

pub fn build_filter_plan(
    types: Types,
    partial_results: PartialResults,
    variable: &str,
    class_tag: &str,
) -> PolarResult<FilterPlan> {
    FilterPlan::build(types, partial_results, variable, class_tag)
}

impl From<Term> for Constraint {
    fn from(term: Term) -> Self {
        Self {
            kind: ConstraintKind::Eq,
            field: None,
            value: ConstraintValue::Term(term),
        }
    }
}

impl From<Term> for Constraint {
    fn from(term: Term) -> Self {
        Self {
            kind: ConstraintKind::Eq,
            field: None,
            value: ConstraintValue::Term(term),
        }
    }
}

impl From<VarInfo> for Vars {
    /// Collapses the var info that we obtained from walking the expressions.
    /// Track equivalence classes of variables and assign each one an id.
    fn from(info: VarInfo) -> Self {
        /// try to find an existing id for this variable.
        fn seek_var_id(vars: &HashMap<Id, HashSet<Symbol>>, var: &Symbol) -> Option<Id> {
            vars.iter()
                .find_map(|(id, set)| set.contains(var).then(|| *id))
        }

        /// get the id for this variable, or create one if the variable is new.
        fn get_var_id(
            vars: &mut HashMap<Id, HashSet<Symbol>>,
            var: Symbol,
            counter: &Counter,
        ) -> Id {
            seek_var_id(vars, &var).unwrap_or_else(|| {
                let new_id = counter.next();
                let mut new_set = HashSet::new();
                new_set.insert(var);
                vars.insert(new_id, new_set);
                new_id
            })
        }

        let counter = info.counter;

        // group the variables into equivalence classes.
        let mut variables = partition_equivs(info.cycles)
            // Give each cycle an id
            .into_iter()
            .map(|c| (counter.next(), c))
            .collect::<HashMap<_, _>>();

        let fields = info.field_relationships;
        let mut assign_id = |item| get_var_id(&mut variables, item, &counter);

        let uncycles = info
            .uncycles
            .into_iter()
            .map(|(a, b)| canonical_pair(assign_id(a), assign_id(b)))
            .collect();

        // now convert the remaining VarInfo fields into equivalent Vars fields.

        let in_relationships = info
            .in_relationships
            .into_iter()
            .map(|(lhs, rhs)| (assign_id(lhs), assign_id(rhs)))
            .collect::<HashSet<_>>();

        // I think a var can only have one value since we make sure there's a var for the dot lookup,
        // and if they had aliases they'd be collapsed by now, so it should be an error
        // if foo.name = "steve" and foo.name = "gabe".
        let eq_values = info
            .eq_values
            .into_iter()
            .map(|(var, val)| (assign_id(var), val))
            .collect::<HashMap<_, _>>();

        let neq_values = info
            .neq_values
            .into_iter()
            .map(|(var, val)| (assign_id(var), val))
            .collect::<HashSet<_>>();

        let types = info
            .types
            .into_iter()
            .map(|(var, typ)| (assign_id(var), typ))
            .collect::<HashMap<_, _>>();

        let contained_values =
            info.contained_values
                .into_iter()
                .fold(HashMap::new(), |mut map, (val, var)| {
                    map.entry(assign_id(var))
                        .or_insert_with(HashSet::new)
                        .insert(val);
                    map
                });

        let field_relationships = fields
            .into_iter()
            .map(|(p, f, c)| (assign_id(p), f, assign_id(c)))
            .collect::<HashSet<_>>();

        let this_id = seek_var_id(&variables, &sym!("_this")).expect("nothing to filter for!");

        Vars {
            variables,
            uncycles,
            field_relationships,
            in_relationships,
            eq_values,
            neq_values,
            contained_values,
            types,
            this_id,
        }
    }
}

impl VarInfo {
    fn from_op(op: &Operation) -> PolarResult<Self> {
        let mut info = Self::default();
        info.process_exp(op)?;
        Ok(info)
    }

    /// for when you absolutely, definitely need a symbol.
    fn symbolize(&mut self, val: &Term) -> Symbol {
        match val.value() {
            Value::Variable(var) | Value::RestVariable(var) => return var.clone(),
            Value::Expression(Operation {
                operator: Operator::Dot,
                args,
            }) => return self.dot_var(&args[0], &args[1]),
            _ => (),
        }

        if let Some(var) = self
            .eq_values
            .iter()
            .find_map(|(x, y)| (y == val).then(|| x))
        {
            return var.clone();
        }

        let new_var = sym!(&format!("_sym_{}", self.counter.next()));
        self.eq_values.push((new_var.clone(), val.clone()));
        new_var
    }

    /// convert a binary dot expression into a symbol.
    fn dot_var(&mut self, var: &Term, field: &Term) -> Symbol {
        // handle nested dot ops.
        let sym = self.symbolize(var);

        let field_str = field.value().as_string().unwrap();

        if let Some(var) = self
            .field_relationships
            .iter()
<<<<<<< HEAD
            .find_map(|(p, f, c)| (p == sym && f == field_str).then(|| c))
=======
            .find_map(|(p, f, c)| (*p == sym && f == field_str).then(|| c))
>>>>>>> b605b523
        {
            return var.clone();
        }

        let new_var = sym!(&format!(
            "_{}_dot_{}_{}",
            sym.0,
            field_str,
            self.counter.next()
        ));

        // Record the relationship between the vars.
        self.field_relationships
            .push((sym, field_str.to_string(), new_var.clone()));

        new_var
    }

    /// turn dot expressions into symbols but leave other things unchanged.
    fn undot(&mut self, term: &Term) -> Value {
        let val = term.value();
        match val.as_expression() {
            Ok(Operation {
                operator: Operator::Dot,
                args,
            }) if args.len() == 2 => Value::from(self.dot_var(&args[0], &args[1])),
            _ => val.clone(),
        }
    }

    fn do_and(&mut self, args: &[Term]) -> PolarResult<()> {
        for arg in args {
            let inner_exp = arg.value().as_expression().unwrap();
            self.process_exp(inner_exp)?;
        }
        Ok(())
    }

    fn do_dot(&mut self, lhs: &Term, rhs: &Term) -> PolarResult<()> {
        self.dot_var(lhs, rhs);
        Ok(())
    }

    fn do_isa(&mut self, lhs: &Term, rhs: &Term) -> PolarResult<()> {
        match rhs.value().as_pattern() {
            Ok(Pattern::Instance(i)) if i.fields.fields.is_empty() => {
                let var = self.symbolize(lhs);
                self.types.push((var, i.tag.0.clone()))
            }
            _ => return unimplemented(format!("Unsupported specializer: {}", rhs.to_polar())),
        }
        Ok(())
    }

    fn do_unify(&mut self, left: &Term, right: &Term) -> PolarResult<()> {
        match (self.undot(left), self.undot(right)) {
            (Value::Variable(l), Value::Variable(r)) => self.cycles.push((l, r)),
            (Value::Variable(var), val) | (val, Value::Variable(var)) => {
                self.eq_values.push((var, Term::from(val)))
            }
            // Unifying something else.
            // 1 = 1 is irrelevant for data filtering, other stuff seems like an error.
            // @NOTE(steve): Going with the same not yet supported message but if this is
            // coming through it's probably a bug in the simplifier.
            _ => {
                return unimplemented(format!(
                    "Unsupported unification: {} = {}",
                    left.to_polar(),
                    right.to_polar()
                ))
            }
        };
        Ok(())
    }

    fn do_neq(&mut self, left: &Term, right: &Term) -> PolarResult<()> {
        match (self.undot(left), self.undot(right)) {
            (Value::Variable(l), Value::Variable(r)) => self.uncycles.push((l, r)),
            (Value::Variable(var), val) | (val, Value::Variable(var)) => {
                self.neq_values.push((var, Term::from(val)))
            }
<<<<<<< HEAD
            Operator::Neq => {
                assert_eq!(exp.args.len(), 2);

                match (self.eval(&exp.args[0]), self.eval(&exp.args[1])) {
                    // Unifying two variables
                    (Value::Variable(l), Value::Variable(r)) => self.uncycles.push((l, r)),
                    // Unifying a variable with a value
                    (Value::Variable(var), val) | (val, Value::Variable(var)) => {
                        self.neq_values.push((var, Term::from(val)))
                    }
                    // Unifying something else.
                    // 1 = 1 is irrelevant for data filtering, other stuff seems like an error.
                    // @NOTE(steve): Going with the same not yet supported message but if this is
                    // coming through it's probably a bug in the simplifier.
                    _ => unimplemented!(
                        "Unification of values is not yet supported for data filtering."
                    ),
                };
            }
            Operator::In => {
                assert_eq!(exp.args.len(), 2);

                match (self.eval(&exp.args[0]), self.eval(&exp.args[1])) {
                    // l in r
                    (Value::Variable(l), Value::Variable(r)) =>
                        self.in_relationships.push((l, r)),
                    // var in [1, 2, 3]
                    (Value::Variable(_var), _val) =>
                        // @Q(steve): Does this ever actually come through the simplifier?
                        // @Note(steve): MikeD wishes this came through as an in instead of or-expanded.
                        // That way we could turn it into an `in` in sql.
                        unimplemented!("var in list of values constraints are not yet supported for data filtering."),
                        // self.in_values.push((var.clone(), Term::from(val.clone())));
                    // 123 in var
                    (val, Value::Variable(var)) =>
                        self.contained_values
                            .push((Term::from(val), var)),
                    _ =>
                        // @NOTE: This is probably just a bug if we hit it. Shouldn't get any other `in` cases.
                        unimplemented!(
                            "Unknown `in` constraint that is not yet supported for data filtering."
                        ),
                };
=======
            _ => {
                return unimplemented(format!(
                    "Unsupported comparison: {} != {}",
                    left.to_polar(),
                    right.to_polar()
                ))
            }
        };
        Ok(())
    }

    fn do_in(&mut self, left: &Term, right: &Term) -> PolarResult<()> {
        match (self.undot(left), self.undot(right)) {
            (Value::Variable(l), Value::Variable(r)) => self.in_relationships.push((l, r)),
            (val, Value::Variable(var)) => self.contained_values.push((Term::from(val), var)),
            _ => {
                return unimplemented(format!(
                    "Unsupported `in` check: {} in {}",
                    left.to_polar(),
                    right.to_polar()
                ))
            }
        };
        Ok(())
    }

    /// Process an expression in the context of this VarInfo. Just does side effects.
    fn process_exp(&mut self, exp: &Operation) -> PolarResult<()> {
        let args = &exp.args;
        match exp.operator {
            Operator::And => self.do_and(args),
            Operator::Dot if args.len() == 2 => self.do_dot(&args[0], &args[1]),
            Operator::Isa if args.len() == 2 => self.do_isa(&args[0], &args[1]),
            Operator::Neq if args.len() == 2 => self.do_neq(&args[0], &args[1]),
            Operator::In if args.len() == 2 => self.do_in(&args[0], &args[1]),
            Operator::Unify | Operator::Eq | Operator::Assign if args.len() == 2 => {
                self.do_unify(&args[0], &args[1])
>>>>>>> b605b523
            }

            x => unimplemented(format!(
                "`{}` is not yet supported for data filtering.",
                x.to_polar()
            )),
        }
    }
}

fn unimplemented<A>(msg: String) -> PolarResult<A> {
    Err(OperationalError::Unimplemented(msg).into())
}

impl FilterPlan {
    fn build(
        types: Types,
        partial_results: PartialResults,
        var: &str,
        class_tag: &str,
    ) -> PolarResult<FilterPlan> {
        // @NOTE(steve): Just reading an env var here sucks (see all the stuff we had to do
        // to get POLAR_LOG to work in all libs, wasm etc...) but that's what I'm doing today.
        // At some point surface this info better.
        let explain = std::env::var("POLAR_EXPLAIN").is_ok();

        if explain {
            eprintln!("\n===Data Filtering Query===");
            eprintln!("\n==Bindings==")
        }

        let result_sets = partial_results
            .into_iter()
            .enumerate()
            // if the result doesn't include a binding for this variable,
            // or if the binding isn't an expression, then just ignore it.
            .filter_map(|(i, result)| {
                result.bindings.get(&Symbol::new(var)).map(|term| {
                    match term.value().as_expression() {
<<<<<<< HEAD
                        Err(_) => ResultSet::from_term(term.clone(), class_tag),
                        Ok(exp) => {
                            assert_eq!(exp.operator, Operator::And);
                            let vars = Vars::from(exp);
=======
                        Ok(exp) if exp.operator == Operator::And => {
                            let vars = Vars::from_op(exp)?;
>>>>>>> b605b523
                            if explain {
                                eprintln!("  {}: {}", i, term.to_polar());
                                vars.explain()
                            }

<<<<<<< HEAD
                            ResultSet::new(&types, &vars, class_tag)
                        }
=======
                            ResultSet::build(&types, &vars, class_tag)
                        }
                        _ => Ok(ResultSet::from((term.clone(), class_tag))),
>>>>>>> b605b523
                    }
                })
            })
            .collect::<PolarResult<Vec<ResultSet>>>()?;

        Ok(FilterPlan { result_sets }.optimize(explain))
    }

    fn opt_pass(&mut self, explain: bool) -> bool {
        let mut optimized = false;

        // Remove duplicate result set in a union.
        let drop_plan = self.result_sets.iter().enumerate().find_map(|(i, rs1)| {
            self.result_sets
                .iter()
                .enumerate()
                .find_map(|(j, rs2)| (i != j && rs1 == rs2).then(|| j))
        });

        if let Some(plan_id) = drop_plan {
            if explain {
                eprintln!("* Removed duplicate result set.")
            }
            self.result_sets.remove(plan_id);
            optimized = true;
        }

        // Possible future optimization ideas.
        // * If two result sets are almost the same except for a single fetch
        //   that only has a single field check and the field is different, we
        //   can merge the two result sets and turn the field check into an `in`.
        //   This is basically "un-expanding" either an `in` or and `or` from the policy.
        //   This could be hard to find.
        optimized
    }

    fn optimize(mut self, explain: bool) -> FilterPlan {
        if explain {
            eprintln!("== Raw Filter Plan ==");
            self.explain();
            eprintln!("\nOptimizing...")
        }

        while self.opt_pass(explain) {}

        if explain {
            eprintln!("Done\n");
            eprintln!("== Optimized Filter Plan ==");
            self.explain()
        }

        self
    }

    fn explain(&self) {
        eprintln!("UNION");
        for (i, result_set) in self.result_sets.iter().enumerate() {
            eprintln!("  =Result Set: {}=", i);
            for id in &result_set.resolve_order {
                let fetch_request = result_set.requests.get(id).unwrap();
                eprintln!("    {}: Fetch {}", id, fetch_request.class_tag);
                for constraint in &fetch_request.constraints {
                    let op = match constraint.kind {
                        ConstraintKind::Eq => "=",
                        ConstraintKind::In => "in",
                        ConstraintKind::Neq => "!=",
                        ConstraintKind::Contains => "contains",
                    };
                    let field = &constraint.field;
                    let value = match &constraint.value {
                        ConstraintValue::Term(t) => t.to_polar(),
                        ConstraintValue::Field(f) => format!("FIELD({})", f),
                        ConstraintValue::Ref(r) => {
                            let inside = match &r.field {
                                Some(f) => format!("{}.{}", r.result_id, f),
                                _ => format!("{}", r.result_id),
                            };
                            format!("REF({})", inside)
                        }
                    };
                    eprintln!("          {:?} {} {}", field, op, value);
                }
            }
        }
    }
}

impl From<(Term, &str)> for ResultSet {
    fn from(pair: (Term, &str)) -> Self {
        let (term, tag) = pair;
        let fetch = FetchRequest {
            class_tag: tag.to_owned(),
            constraints: vec![term.into()],
        };
        let id: Id = 0;

        let mut requests = HashMap::new();
        requests.insert(id, fetch);

        Self {
            resolve_order: vec![id],
            result_id: id,
            requests,
        }
    }
}

impl ResultSet {
<<<<<<< HEAD
    fn new(types: &Types, vars: &Vars, this_type: &str) -> Self {
=======
    fn build(types: &Types, vars: &Vars, this_type: &str) -> PolarResult<Self> {
>>>>>>> b605b523
        let mut result_set = ResultSet {
            requests: HashMap::new(),
            resolve_order: vec![],
            result_id: vars.this_id,
        };
        let mut seen = HashSet::new();
        result_set.constrain_var(types, vars, vars.this_id, this_type, &mut seen)?;
        Ok(result_set)
    }

<<<<<<< HEAD
    fn from_term(term: Term, tag: &str) -> Self {
        let fetch = FetchRequest {
            class_tag: tag.to_owned(),
            constraints: vec![term.into()],
        };
        let id: Id = 0;

        let mut requests = HashMap::new();
        requests.insert(id, fetch);

        Self {
            resolve_order: vec![id],
            result_id: id,
            requests,
        }
    }

    fn constrain(
=======
    fn constrain_var(
>>>>>>> b605b523
        &mut self,
        types: &Types,
        vars: &Vars,
        var_id: Id,
        var_type: &str,
        seen: &mut HashSet<Id>,
    ) -> PolarResult<()> {
        if !seen.insert(var_id) {
            return Ok(());
        }

        let mut request = self
            .requests
            .remove(&var_id)
            .unwrap_or_else(|| FetchRequest {
                class_tag: var_type.to_string(),
                constraints: vec![],
            });

        self.constrain_fields(types, vars, var_id, var_type, seen, &mut request)?;
        self.constrain_in_vars(types, vars, var_id, var_type, seen, &mut request)?;
        self.constrain_eq_vars(vars, var_id, &mut request)?;

<<<<<<< HEAD
                    continue;
                }
                // Non relationship or unknown type info.
                let mut contributed_constraints = false;
                if let Some(value) = vars.eq_values.get(child) {
                    request.constraints.push(Constraint {
                        kind: ConstraintKind::Eq,
                        field: Some(field.clone()),
                        value: ConstraintValue::Term(value.clone()),
                    });
                    contributed_constraints = true;
                }

                vars.neq_values
                    .iter()
                    .filter_map(|(k, v)| (k == child).then(|| v))
                    .for_each(|v| {
                        request.constraints.push(Constraint {
                            kind: ConstraintKind::Neq,
                            field: Some(field.clone()),
                            value: ConstraintValue::Term(v.clone()),
                        });
                        contributed_constraints = true;
                    });
                if let Some(values) = vars.contained_values.get(child) {
                    for value in values {
                        request.constraints.push(Constraint {
                            kind: ConstraintKind::Contains,
                            field: Some(field.clone()),
                            value: ConstraintValue::Term(value.clone()),
                        });
                    }
                    contributed_constraints = true;
                }
                for (p, f, c) in vars.field_relationships.iter() {
                    if p == parent && f != field {
                        if c == child {
                            request.constraints.push(Constraint {
                                kind: ConstraintKind::Eq,
                                field: Some(field.clone()),
                                value: ConstraintValue::Field(f.clone()),
                            });
                            contributed_constraints = true;
                            continue;
                        }
                        let pair = canonical_pair(*c, *child);
                        if vars.uncycles.iter().any(|p| *p == pair) {
                            request.constraints.push(Constraint {
                                kind: ConstraintKind::Neq,
                                field: Some(field.clone()),
                                value: ConstraintValue::Field(f.clone()),
                            });
                            contributed_constraints = true;
                            continue;
                        }
                    }
                }
                assert!(contributed_constraints);
            }
=======
        self.requests.insert(var_id, request);
        self.resolve_order.push(var_id);
        Ok(())
    }

    fn constrain_eq_vars(
        &mut self,
        vars: &Vars,
        var_id: Id,
        request: &mut FetchRequest,
    ) -> PolarResult<()> {
        vars.uncycles
            .iter()
            .filter_map(|(a, b)| {
                (*a == var_id)
                    .then(|| b)
                    .or_else(|| (*b == var_id).then(|| a))
            })
            .for_each(|v| {
                request.constraints.push(Constraint {
                    kind: ConstraintKind::Neq,
                    field: None,
                    value: ConstraintValue::Ref(Ref {
                        field: None,
                        result_id: *v,
                    }),
                })
            });

        vars.neq_values
            .iter()
            .filter_map(|(k, v)| (k == &var_id).then(|| v))
            .for_each(|v| {
                request.constraints.push(Constraint {
                    kind: ConstraintKind::Neq,
                    field: None,
                    value: ConstraintValue::Term(v.clone()),
                });
            });

        if let Some(l) = vars.eq_values.get(&var_id) {
            request.constraints.push(Constraint {
                kind: ConstraintKind::Eq,
                field: None,
                value: ConstraintValue::Term(l.clone()),
            });
>>>>>>> b605b523
        }
        Ok(())
    }

    fn constrain_in_vars(
        &mut self,
        types: &Types,
        vars: &Vars,
        var_id: Id,
        var_type: &str,
        seen: &mut HashSet<Id>,
        request: &mut FetchRequest,
    ) -> PolarResult<()> {
        // Constrain any vars that are `in` this var.
        // Add their constraints to this one.
        // @NOTE(steve): I think this is right, but I'm not totally sure.
        // This might assume that the current var is a relationship of kind "children".
        for l in vars
            .in_relationships
            .iter()
            .filter_map(|(l, r)| (*r == var_id).then(|| l))
        {
            self.constrain_var(types, vars, *l, var_type, seen)?;
            if let Some(in_result_set) = self.requests.remove(l) {
                let last = self.resolve_order.pop();
                if last != Some(*l) {
                    let msg = format!("Invalid resolve order: wanted {}, got {:?}", l, last);
                    return Err(OperationalError::InvalidState(msg).into());
                }
                request.constraints.extend(in_result_set.constraints);
            }
        }

        vars.neq_values
            .iter()
            .filter_map(|(k, v)| (k == &var_id).then(|| v))
            .for_each(|v| {
                request.constraints.push(Constraint {
                    kind: ConstraintKind::Neq,
                    field: None,
                    value: ConstraintValue::Term(v.clone()),
                });
            });

        if let Some(vs) = vars.contained_values.get(&var_id) {
            for l in vs {
                request.constraints.push(Constraint {
                    kind: ConstraintKind::Eq,
                    field: None,
                    value: ConstraintValue::Term(l.clone()),
                });
            }
        }

        Ok(())
    }

    fn constrain_relation(
        &mut self,
        types: &Types,
        vars: &Vars,
        child: Id,
        seen: &mut HashSet<Id>,
        request: &mut FetchRequest,
        other_class_tag: &str,
        my_field: &str,
        other_field: &str,
    ) -> PolarResult<()> {
        self.constrain_var(types, vars, child, other_class_tag, seen)?;

        // If the constrained child var doesn't have any constraints on it, we don't need to
        // constrain this var. Otherwise we're just saying field foo in all Foos which
        // would fetch all Foos and not be good.
        if let Some(child_result) = self.requests.remove(&child) {
            if child_result.constraints.is_empty() {
                // Remove the id from the resolve_order too.
                self.resolve_order.pop();
            } else {
                self.requests.insert(child, child_result);
                request.constraints.push(Constraint {
                    kind: ConstraintKind::In,
                    field: Some(my_field.to_string()),
                    value: ConstraintValue::Ref(Ref {
                        field: Some(other_field.to_string()),
                        result_id: child,
                    }),
                });
            }
        }
        Ok(())
    }

    fn constrain_field(
        &mut self,
        types: &Types,
        vars: &Vars,
        var_id: Id,
        seen: &mut HashSet<Id>,
        request: &mut FetchRequest,
        field: &str,
        child: Id,
    ) -> PolarResult<()> {
        // FIXME(gw) this function is waaaay to big

        // Non relationship or unknown type info.
        let mut contributed_constraints = false;
        if let Some(value) = vars.eq_values.get(&child) {
            request.constraints.push(Constraint {
                kind: ConstraintKind::Eq,
<<<<<<< HEAD
                field: None,
                value: ConstraintValue::Term(l.clone()),
            });
=======
                field: Some(field.to_string()),
                value: ConstraintValue::Term(value.clone()),
            });
            contributed_constraints = true;
>>>>>>> b605b523
        }

        vars.neq_values
            .iter()
            .filter_map(|(k, v)| (*k == child).then(|| v))
            .for_each(|v| {
                request.constraints.push(Constraint {
                    kind: ConstraintKind::Neq,
                    field: Some(field.to_string()),
                    value: ConstraintValue::Term(v.clone()),
                });
                contributed_constraints = true;
            });

        if let Some(values) = vars.contained_values.get(&child) {
            for value in values {
                request.constraints.push(Constraint {
                    kind: ConstraintKind::Contains,
                    field: Some(field.to_string()),
                    value: ConstraintValue::Term(value.clone()),
                });
            }
            contributed_constraints = true;
        }

        for (p, f, c) in vars.field_relationships.iter() {
            if *p != var_id || f != field {
                let field = Some(field.to_string());
                let value = if *p == var_id {
                    ConstraintValue::Field(f.clone())
                } else {
                    ConstraintValue::Ref(Ref {
                        field: Some(f.clone()),
                        result_id: *p,
                    })
                };

                if *c == child {
                    if let Some(class_tag) = vars.type_of(p) {
                        self.constrain_var(types, vars, *p, class_tag, seen)?;
                    }
                    request.constraints.push(Constraint {
                        kind: ConstraintKind::Eq,
                        field,
                        value,
                    });
                    contributed_constraints = true;
                } else {
                    let pair = canonical_pair(*c, child);
                    if vars.uncycles.iter().any(|u| *u == pair) {
                        if let Some(class_tag) = vars.type_of(p) {
                            self.constrain_var(types, vars, *p, class_tag, seen)?;
                        }
                        request.constraints.push(Constraint {
                            kind: ConstraintKind::Neq,
                            field,
                            value,
                        });
                        contributed_constraints = true;
                    }
                }
            }
        }

        if contributed_constraints {
            Ok(())
        } else {
            let msg = format!("no constraint: {}.{}={}", var_id, field, child);
            Err(OperationalError::InvalidState(msg).into())
        }
    }

    fn constrain_fields(
        &mut self,
        types: &Types,
        vars: &Vars,
        var_id: Id,
        var_type: &str,
        seen: &mut HashSet<Id>,
        request: &mut FetchRequest,
    ) -> PolarResult<()> {
        // @TODO(steve): Probably should check the type against the var types. I think???
        fn get_type<'a>(types: &'a Types, tag1: &str, tag2: &str) -> Option<&'a Type> {
            types.get(tag1).and_then(|m| m.get(tag2))
        }
        for (_, field, child) in vars.field_relationships.iter().filter(|p| p.0 == var_id) {
            if let Some(Type::Relationship {
                other_class_tag,
                my_field,
                other_field,
                ..
            }) = get_type(types, var_type, field)
            {
                self.constrain_relation(
                    types,
                    vars,
                    *child,
                    seen,
                    request,
                    other_class_tag,
                    my_field,
                    other_field,
                )?;
            } else {
                self.constrain_field(types, vars, var_id, seen, request, field, *child)?;
            }
        }
        Ok(())
    }
}

impl Vars {
    fn from_op(op: &Operation) -> PolarResult<Self> {
        let info = VarInfo::from_op(op)?;
        Ok(Self::from(info))
    }

    fn type_of(&self, id: &Id) -> Option<&String> {
        self.types.get(id)
    }

    fn explain(&self) {
        eprintln!("    variables");
        for (id, set) in &self.variables {
            let values = set
                .iter()
                .map(|sym| sym.0.clone())
                .collect::<Vec<String>>()
                .join(", ");
            eprintln!("      {}:  vars: {{{}}}", id, values);
            let type_tag = if let Some(tag) = self.types.get(id) {
                tag
            } else if let Some(val) = self.eq_values.get(id) {
                match val.value() {
                    Value::Boolean(_) => "Bool",
                    Value::String(_) => "String",
                    Value::Number(_) => "Number",
                    Value::List(_) => "List",
                    Value::Dictionary(_) => "Dictionary",
                    Value::ExternalInstance(_) => "ExternalInstance",
                    Value::Call(_) => "Call",
                    Value::Variable(_) => "Variable",
                    Value::RestVariable(_) => "RestVariable",
                    Value::Expression(_) => "Expression",
                    Value::Pattern(_) => "Pattern",
                }
            } else {
                "unknown"
            };
            eprintln!("          type: {}", type_tag);
            if let Some(val) = self.eq_values.get(id) {
                eprintln!("          value: {}", val.to_polar());
            }
            if let Some(values) = self.contained_values.get(id) {
                for val in values {
                    eprintln!("          value contains: {}", val.to_polar());
                }
            }
        }
        eprintln!("    field relationships");
        for (x, field, y) in &self.field_relationships {
            eprintln!("      {}.{} = {}", x, field, y);
        }
        eprintln!("    in relationships");
        for (x, y) in &self.in_relationships {
            eprintln!("      {} in {}", x, y);
        }
    }
}

fn canonical_pair<A>(a: A, b: A) -> (A, A)
where
    A: Ord,
{
    if a < b {
        (a, b)
    } else {
        (b, a)
    }
}

/// generate equivalence classes from equivalencies.
pub fn partition_equivs<I, A>(coll: I) -> Vec<HashSet<A>>
where
    I: IntoIterator<Item = (A, A)>,
    A: Hash + Eq,
{
    coll.into_iter()
        .fold(vec![], |mut joined: Vec<HashSet<A>>, (l, r)| {
            let cycle = match joined.iter_mut().find(|c| c.contains(&l) || c.contains(&r)) {
                Some(c) => c,
                None => {
                    let idx = joined.len();
                    joined.push(HashSet::new());
                    &mut joined[idx]
                }
            };
            cycle.insert(l);
            cycle.insert(r);
            joined
        })
}

#[cfg(test)]
mod test {
    use super::*;
    use crate::bindings::Bindings;
    impl From<Bindings> for ResultEvent {
        fn from(bindings: Bindings) -> Self {
            ResultEvent { bindings }
        }
    }
    fn unord_eq<A>(a: Vec<A>, mut b: Vec<A>) -> bool
    where
        A: Eq,
    {
        for x in a {
            match b.iter().enumerate().find_map(|(i, y)| (x == *y).then(|| i)) {
                Some(i) => b.remove(i),
                None => return false,
            };
        }
        b.is_empty()
    }

    fn check_result_set(rset: ResultSet) {
        fn has<A>(v: &[A], x: &A) -> bool
        where
            A: PartialEq<A>,
        {
            v.iter().any(|y| *y == *x)
        }
        let order = rset.resolve_order;
        for (k, v) in rset.requests.iter() {
            assert!(has(&order, k));
            for c in v.constraints.iter() {
                if let ConstraintValue::Ref(Ref { result_id: id, .. }) = c.value {
                    assert!(has(&order, &id));
                }
            }
        }
    }

    #[test]
    fn test_dot_plan() {
        let instance0: Term = ExternalInstance::from(0).into();
        let instance1: Term = ExternalInstance::from(1).into();
        let partial = opn!(
            And,
            opn!(Isa, var!("_this"), Pattern::from(instance!("A")).into()),
            opn!(Isa, instance0.clone(), Pattern::from(instance!("B")).into()),
            opn!(Isa, instance1.clone(), Pattern::from(instance!("B")).into()),
            opn!(Unify, opn!(Dot, instance0, str!("field")), var!("_this")),
            opn!(
                Unify,
                opn!(Dot, var!("_this"), str!("field")),
                opn!(Dot, instance1, str!("field"))
            )
        );

        let bindings = ResultEvent::from(hashmap! {
            sym!("resource") => partial
        });

        let types = hashmap! {
            "A".to_owned() => hashmap! {
                "field".to_owned() => Type::Base {
                    class_tag: "B".to_owned()
                }
            },
            "B".to_owned() => hashmap! {
                "field".to_owned() => Type::Base {
                    class_tag: "A".to_owned()
                }
            }
        };
        let plan = build_filter_plan(types, vec![bindings], "resource", "something")
            .expect("no filter plan!");
        for rs in plan.result_sets {
            check_result_set(rs)
        }
    }

    #[test]
    fn test_partition_equivs() {
        let pairs = vec![(1, 2), (2, 3), (4, 3), (5, 6), (8, 8), (6, 7)];
        let classes = vec![hashset! {1, 2, 3, 4}, hashset! {5, 6, 7}, hashset! {8}];
        assert!(unord_eq(partition_equivs(pairs), classes));
    }

    #[test]
    fn test_canonical_pair() {
        assert_eq!((1, 2), canonical_pair(1, 2));
        assert_eq!((1, 2), canonical_pair(2, 1));
    }

    #[test]
<<<<<<< HEAD
    fn test_dot_var_cycles() {
=======
    fn test_dot_var_cycles() -> PolarResult<()> {
>>>>>>> b605b523
        let dot_op: Term = opn!(Dot, var!("x"), str!("y"));
        let op = op!(
            And,
            opn!(Unify, dot_op.clone(), 1.into()),
            opn!(Unify, dot_op, var!("_this"))
        );

        // `x` and `_this` appear in the expn and a temporary will be
        // created for the output of the dot operation. check that
        // because the temporary is unified with `_this` the total
        // number of distinct variables in the output is 2.
<<<<<<< HEAD
        let vars = Vars::from(&op);
        assert_eq!(vars.variables.len(), 2);
=======
        let vars = Vars::from_op(&op)?;
        assert_eq!(vars.variables.len(), 2);
        Ok(())
>>>>>>> b605b523
    }
}<|MERGE_RESOLUTION|>--- conflicted
+++ resolved
@@ -114,16 +114,6 @@
     class_tag: &str,
 ) -> PolarResult<FilterPlan> {
     FilterPlan::build(types, partial_results, variable, class_tag)
-}
-
-impl From<Term> for Constraint {
-    fn from(term: Term) -> Self {
-        Self {
-            kind: ConstraintKind::Eq,
-            field: None,
-            value: ConstraintValue::Term(term),
-        }
-    }
 }
 
 impl From<Term> for Constraint {
@@ -280,11 +270,7 @@
         if let Some(var) = self
             .field_relationships
             .iter()
-<<<<<<< HEAD
-            .find_map(|(p, f, c)| (p == sym && f == field_str).then(|| c))
-=======
             .find_map(|(p, f, c)| (*p == sym && f == field_str).then(|| c))
->>>>>>> b605b523
         {
             return var.clone();
         }
@@ -366,51 +352,6 @@
             (Value::Variable(var), val) | (val, Value::Variable(var)) => {
                 self.neq_values.push((var, Term::from(val)))
             }
-<<<<<<< HEAD
-            Operator::Neq => {
-                assert_eq!(exp.args.len(), 2);
-
-                match (self.eval(&exp.args[0]), self.eval(&exp.args[1])) {
-                    // Unifying two variables
-                    (Value::Variable(l), Value::Variable(r)) => self.uncycles.push((l, r)),
-                    // Unifying a variable with a value
-                    (Value::Variable(var), val) | (val, Value::Variable(var)) => {
-                        self.neq_values.push((var, Term::from(val)))
-                    }
-                    // Unifying something else.
-                    // 1 = 1 is irrelevant for data filtering, other stuff seems like an error.
-                    // @NOTE(steve): Going with the same not yet supported message but if this is
-                    // coming through it's probably a bug in the simplifier.
-                    _ => unimplemented!(
-                        "Unification of values is not yet supported for data filtering."
-                    ),
-                };
-            }
-            Operator::In => {
-                assert_eq!(exp.args.len(), 2);
-
-                match (self.eval(&exp.args[0]), self.eval(&exp.args[1])) {
-                    // l in r
-                    (Value::Variable(l), Value::Variable(r)) =>
-                        self.in_relationships.push((l, r)),
-                    // var in [1, 2, 3]
-                    (Value::Variable(_var), _val) =>
-                        // @Q(steve): Does this ever actually come through the simplifier?
-                        // @Note(steve): MikeD wishes this came through as an in instead of or-expanded.
-                        // That way we could turn it into an `in` in sql.
-                        unimplemented!("var in list of values constraints are not yet supported for data filtering."),
-                        // self.in_values.push((var.clone(), Term::from(val.clone())));
-                    // 123 in var
-                    (val, Value::Variable(var)) =>
-                        self.contained_values
-                            .push((Term::from(val), var)),
-                    _ =>
-                        // @NOTE: This is probably just a bug if we hit it. Shouldn't get any other `in` cases.
-                        unimplemented!(
-                            "Unknown `in` constraint that is not yet supported for data filtering."
-                        ),
-                };
-=======
             _ => {
                 return unimplemented(format!(
                     "Unsupported comparison: {} != {}",
@@ -448,7 +389,6 @@
             Operator::In if args.len() == 2 => self.do_in(&args[0], &args[1]),
             Operator::Unify | Operator::Eq | Operator::Assign if args.len() == 2 => {
                 self.do_unify(&args[0], &args[1])
->>>>>>> b605b523
             }
 
             x => unimplemented(format!(
@@ -488,28 +428,16 @@
             .filter_map(|(i, result)| {
                 result.bindings.get(&Symbol::new(var)).map(|term| {
                     match term.value().as_expression() {
-<<<<<<< HEAD
-                        Err(_) => ResultSet::from_term(term.clone(), class_tag),
-                        Ok(exp) => {
-                            assert_eq!(exp.operator, Operator::And);
-                            let vars = Vars::from(exp);
-=======
                         Ok(exp) if exp.operator == Operator::And => {
                             let vars = Vars::from_op(exp)?;
->>>>>>> b605b523
                             if explain {
                                 eprintln!("  {}: {}", i, term.to_polar());
                                 vars.explain()
                             }
 
-<<<<<<< HEAD
-                            ResultSet::new(&types, &vars, class_tag)
-                        }
-=======
                             ResultSet::build(&types, &vars, class_tag)
                         }
                         _ => Ok(ResultSet::from((term.clone(), class_tag))),
->>>>>>> b605b523
                     }
                 })
             })
@@ -618,11 +546,7 @@
 }
 
 impl ResultSet {
-<<<<<<< HEAD
-    fn new(types: &Types, vars: &Vars, this_type: &str) -> Self {
-=======
     fn build(types: &Types, vars: &Vars, this_type: &str) -> PolarResult<Self> {
->>>>>>> b605b523
         let mut result_set = ResultSet {
             requests: HashMap::new(),
             resolve_order: vec![],
@@ -633,28 +557,7 @@
         Ok(result_set)
     }
 
-<<<<<<< HEAD
-    fn from_term(term: Term, tag: &str) -> Self {
-        let fetch = FetchRequest {
-            class_tag: tag.to_owned(),
-            constraints: vec![term.into()],
-        };
-        let id: Id = 0;
-
-        let mut requests = HashMap::new();
-        requests.insert(id, fetch);
-
-        Self {
-            resolve_order: vec![id],
-            result_id: id,
-            requests,
-        }
-    }
-
-    fn constrain(
-=======
     fn constrain_var(
->>>>>>> b605b523
         &mut self,
         types: &Types,
         vars: &Vars,
@@ -678,67 +581,6 @@
         self.constrain_in_vars(types, vars, var_id, var_type, seen, &mut request)?;
         self.constrain_eq_vars(vars, var_id, &mut request)?;
 
-<<<<<<< HEAD
-                    continue;
-                }
-                // Non relationship or unknown type info.
-                let mut contributed_constraints = false;
-                if let Some(value) = vars.eq_values.get(child) {
-                    request.constraints.push(Constraint {
-                        kind: ConstraintKind::Eq,
-                        field: Some(field.clone()),
-                        value: ConstraintValue::Term(value.clone()),
-                    });
-                    contributed_constraints = true;
-                }
-
-                vars.neq_values
-                    .iter()
-                    .filter_map(|(k, v)| (k == child).then(|| v))
-                    .for_each(|v| {
-                        request.constraints.push(Constraint {
-                            kind: ConstraintKind::Neq,
-                            field: Some(field.clone()),
-                            value: ConstraintValue::Term(v.clone()),
-                        });
-                        contributed_constraints = true;
-                    });
-                if let Some(values) = vars.contained_values.get(child) {
-                    for value in values {
-                        request.constraints.push(Constraint {
-                            kind: ConstraintKind::Contains,
-                            field: Some(field.clone()),
-                            value: ConstraintValue::Term(value.clone()),
-                        });
-                    }
-                    contributed_constraints = true;
-                }
-                for (p, f, c) in vars.field_relationships.iter() {
-                    if p == parent && f != field {
-                        if c == child {
-                            request.constraints.push(Constraint {
-                                kind: ConstraintKind::Eq,
-                                field: Some(field.clone()),
-                                value: ConstraintValue::Field(f.clone()),
-                            });
-                            contributed_constraints = true;
-                            continue;
-                        }
-                        let pair = canonical_pair(*c, *child);
-                        if vars.uncycles.iter().any(|p| *p == pair) {
-                            request.constraints.push(Constraint {
-                                kind: ConstraintKind::Neq,
-                                field: Some(field.clone()),
-                                value: ConstraintValue::Field(f.clone()),
-                            });
-                            contributed_constraints = true;
-                            continue;
-                        }
-                    }
-                }
-                assert!(contributed_constraints);
-            }
-=======
         self.requests.insert(var_id, request);
         self.resolve_order.push(var_id);
         Ok(())
@@ -785,7 +627,6 @@
                 field: None,
                 value: ConstraintValue::Term(l.clone()),
             });
->>>>>>> b605b523
         }
         Ok(())
     }
@@ -819,17 +660,6 @@
             }
         }
 
-        vars.neq_values
-            .iter()
-            .filter_map(|(k, v)| (k == &var_id).then(|| v))
-            .for_each(|v| {
-                request.constraints.push(Constraint {
-                    kind: ConstraintKind::Neq,
-                    field: None,
-                    value: ConstraintValue::Term(v.clone()),
-                });
-            });
-
         if let Some(vs) = vars.contained_values.get(&var_id) {
             for l in vs {
                 request.constraints.push(Constraint {
@@ -895,16 +725,10 @@
         if let Some(value) = vars.eq_values.get(&child) {
             request.constraints.push(Constraint {
                 kind: ConstraintKind::Eq,
-<<<<<<< HEAD
-                field: None,
-                value: ConstraintValue::Term(l.clone()),
-            });
-=======
                 field: Some(field.to_string()),
                 value: ConstraintValue::Term(value.clone()),
             });
             contributed_constraints = true;
->>>>>>> b605b523
         }
 
         vars.neq_values
@@ -1202,11 +1026,7 @@
     }
 
     #[test]
-<<<<<<< HEAD
-    fn test_dot_var_cycles() {
-=======
     fn test_dot_var_cycles() -> PolarResult<()> {
->>>>>>> b605b523
         let dot_op: Term = opn!(Dot, var!("x"), str!("y"));
         let op = op!(
             And,
@@ -1218,13 +1038,8 @@
         // created for the output of the dot operation. check that
         // because the temporary is unified with `_this` the total
         // number of distinct variables in the output is 2.
-<<<<<<< HEAD
-        let vars = Vars::from(&op);
-        assert_eq!(vars.variables.len(), 2);
-=======
         let vars = Vars::from_op(&op)?;
         assert_eq!(vars.variables.len(), 2);
         Ok(())
->>>>>>> b605b523
     }
 }