use std::fmt::Write;
use std::rc::Rc;

use super::error::{PolarError, PolarResult};
use super::formatting::{source_lines, ToPolarString};
use super::partial::simplify_bindings;
use super::sources::*;
use super::terms::*;
use super::traces::*;

use super::bindings::Binding;
use super::kb::KnowledgeBase;
use super::vm::*;

impl PolarVirtualMachine {
    pub fn query_summary(&self, query: &Term) -> String {
        let relevant_bindings = self.relevant_bindings(&[query]);
        let bindings_str = relevant_bindings
            .iter()
            .map(|(var, val)| format!("{} = {}", var.0, val.to_polar()))
            .collect::<Vec<String>>()
            .join(", ");
        let query_str = query.to_polar();
        format!("QUERY: {}, BINDINGS: {{{}}}", query_str, bindings_str)
    }

    /// If the inner [`Debugger`](struct.Debugger.html) returns a [`Goal`](../vm/enum.Goal.html),
    /// push it onto the goal stack.
    pub fn maybe_break(&mut self, event: DebugEvent) -> PolarResult<bool> {
        self.debugger.maybe_break(event, self).map_or_else(
            || Ok(false),
            |goal| {
                self.push_goal(goal)?;
                Ok(true)
            },
        )
    }
}

/// [`Debugger`](struct.Debugger.html) step granularity.
#[derive(Clone, Debug)]
enum Step {
    /// Pause after evaluating the next [`Goal`](../vm/enum.Goal.html).
    Goal,
    /// Step **over** the current query. Will break on the next query where the trace stack is at the same
    /// level as the current one.
    Over {
        level: usize,
    },
    /// Step **out** of the current query. Will break on the next query where the trace stack is at a lower
    /// level than the current one.
    Out {
        level: usize,
    },
    /// Step **in**. Will break on the next query.
    Into,
    Error,
    Rule,
}

/// VM breakpoints.
///
/// There are currently two breakpoints in the VM, one that fires after every
/// [`Goal`](../vm/enum.Goal.html) and another that fires before every
/// [`Goal::Query`](../vm/enum.Goal.html). When either breakpoint is hit, we check the
/// [`Debugger`](struct.Debugger.html)'s internal [`step`](struct.Debugger.html#structfield.step)
/// field to determine how evaluation should proceed.
#[derive(Clone, Debug)]
pub enum DebugEvent {
    Goal(Rc<Goal>),
    Query,
    Pop,
    Error(PolarError),
    Rule,
}

/// Tracks internal debugger state.
#[derive(Clone, Debug, Default)]
pub struct Debugger {
    /// Next stopping point, as set by the user.
    ///
    /// - `None`: Don't stop.
    /// - `Some(step)`: View the stopping logic in
    ///   [`maybe_break`](struct.Debugger.html#method.maybe_break).
    step: Option<Step>,
    last: Option<String>,
}

impl Debugger {
    /// Retrieve the original source line (and, optionally, additional lines of context) for the
    /// current query.
    fn query_source(&self, query: &Term, sources: &Sources, num_lines: usize) -> String {
        query
            .get_source_id()
            .and_then(|id| sources.get_source(id))
            .map_or_else(
                || "".to_string(),
                |source| source_lines(&source, query.offset(), num_lines),
            )
    }

    /// When the [`VM`](../vm/struct.PolarVirtualMachine.html) hits a breakpoint, check if
    /// evaluation should pause.
    ///
    /// The check is a comparison of the [`Debugger`](struct.Debugger.html)'s
    /// [`step`](struct.Debugger.html#structfield.step) field with the passed-in
    /// [`DebugEvent`](enum.DebugEvent.html). If [`step`](struct.Debugger.html#structfield.step) is
    /// set to `None`, evaluation continues. For details about how the `Some()` values of
    /// [`step`](struct.Debugger.html#structfield.step) are handled, see the explanations in the
    /// [`Step`](enum.Step.html) documentation.
    ///
    /// ## Returns
    ///
    /// - `Some(Goal::Debug { message })` -> Pause evaluation.
    /// - `None` -> Continue evaluation.
    fn maybe_break(&self, event: DebugEvent, vm: &PolarVirtualMachine) -> Option<Goal> {
        self.step.as_ref().and_then(|step| match (step, event) {
            (Step::Goal, DebugEvent::Goal(goal)) => Some(Goal::Debug {
                message: goal.to_string(),
            }),
            (Step::Into, DebugEvent::Query) => self.break_query(vm),
            (Step::Out { level }, DebugEvent::Query)
                if vm.trace_stack.is_empty() || vm.trace_stack.len() < *level =>
            {
                self.break_query(vm)
            }
            (Step::Over { level }, DebugEvent::Query) if vm.trace_stack.len() == *level => {
                self.break_query(vm)
            }
            (Step::Error, DebugEvent::Error(error)) => {
                self.break_msg(vm).map(|message| Goal::Debug {
                    message: format!("{}\nERROR: {}\n", message, error.to_string()),
                })
            }
            (Step::Rule, DebugEvent::Rule) => self.break_query(vm),
            _ => None,
        })
    }

    pub fn break_msg(&self, vm: &PolarVirtualMachine) -> Option<String> {
        vm.trace.last().and_then(|trace| match trace.node {
            Node::Term(ref q) => match q.value() {
                Value::Expression(Operation {
                    operator: Operator::And,
                    args,
                }) if args.len() == 1 => None,
                _ => {
                    let source = self.query_source(q, &vm.kb.read().unwrap().sources, 3);
                    Some(format!("{}\n\n{}\n", vm.query_summary(q), source))
                }
            },
            Node::Rule(ref r) => Some(vm.rule_source(r)),
        })
    }

    /// Produce the `Goal::Debug` for breaking on a Query (as opposed to breaking on a Goal).
    /// This is used to implement the `step`, `over`, and `out` debug commands.
    fn break_query(&self, vm: &PolarVirtualMachine) -> Option<Goal> {
        self.break_msg(vm).map(|message| Goal::Debug { message })
    }

    /// Process debugging commands from the user.
    ///
    /// For informational commands (`"bindings"`, `"goals"`, `"line"`, `"queries"`, and `"var"`),
    /// look up relevant data via the passed-in
    /// [`PolarVirtualMachine`](../vm/struct.PolarVirtualMachine.html), format it, and return a
    /// [`Goal::Debug`](../vm/enum.Goal.html) containing the formatted string that will be
    /// displayed to the user.
    ///
    /// For movement commands (`"continue"`, `"over"`, `"out"`, `"step"`), set the internal state
    /// of the [`Debugger`](struct.Debugger.html) to the appropriate
    /// [`Option<Step>`](struct.Debugger.html#structfield.step).
    pub fn debug_command(&mut self, command: &str, vm: &PolarVirtualMachine) -> Option<Goal> {
        fn show<T>(stack: &[T]) -> Goal
        where
            T: std::fmt::Display,
        {
            Goal::Debug {
                message: stack
                    .iter()
                    .map(ToString::to_string)
                    .collect::<Vec<_>>()
                    .join("\n"),
            }
        }
        let parts: Vec<&str> = command.split_whitespace().collect();
        let default_command = match self.last.take() {
            Some(s) => s,
            _ => "help".to_owned(),
        };
        let command = *parts.get(0).unwrap_or(&&default_command[..]);
        self.last = Some(String::from(command));
        match command {
            "c" | "continue" | "q" | "quit" => self.step = None,

            "n" | "next" | "over" => {
                self.step = Some(Step::Over{ level: vm.trace_stack.len() })
            }
            "s" | "step" | "into" => {
                self.step = Some(Step::Into)
            }
            "o" | "out" => {
                self.step = Some(Step::Out{ level: vm.trace_stack.len() })
            }
            "g" | "goal" => {
                self.step = Some(Step::Goal)
            }
            "e" | "error" => {
                self.step = Some(Step::Error)
            }
            "r" | "rule" => {
                self.step = Some(Step::Rule)
            }
            "l" | "line" => {
                let lines = parts.get(1).and_then(|s| s.parse().ok()).unwrap_or(0);
                return Some(Goal::Debug {
                    message: vm.queries.last().map_or_else(
                        || "".to_string(),
                        |query| self.query_source(query, &vm.kb.read().unwrap().sources, lines),
                    ),
                });
            }
            "query" => {
                let mut level = parts.get(1).and_then(|s| s.parse().ok()).unwrap_or(0);
                let mut trace_stack = vm.trace_stack.clone();

                // Walk up the trace stack to get the query at the requested level.
                let mut term = vm.trace.last().and_then(|t| t.term());
                while level > 0 {
                    if let Some(trace) = trace_stack.pop().map(|ts| ts.as_ref().clone()) {
                        if let Some(t) = trace.last() {
                            if let Trace{node: Node::Term(t), ..} = &**t {
                                term = Some(t.clone());
                                level-=1;
                            }
                        }
                    } else {
                        return Some(Goal::Debug {
                            message: "Error: level is out of range".to_owned()
                        })
                    }
                }

                if let Some(query) = term {
                    return Some(Goal::Debug {
                        message: vm.query_summary(&query)});
                } else {
                    return Some(Goal::Debug {
                        message: "".to_owned()
                    })
                }
            }
            "stack" | "trace" => {
                let mut trace_stack = vm.trace_stack.clone();
                let mut trace = vm.trace.clone();

                // Walk up the trace stack so we can print out the current query at each level.
                let mut stack = vec![];
                while let Some(t) = trace.last() {
                    stack.push(t.clone());
                    trace = trace_stack
                        .pop()
                        .map(|ts| ts.as_ref().clone())
                        .unwrap_or_else(Vec::new);
                }

                stack.reverse();

                // Only index queries, not rules. Rule nodes are just used as context for where the query comes from.
                let mut i = stack.iter().filter(|t| t.term().is_some()).count();

                let mut st = String::new();
                let mut rule = None;
                for t in stack {
                    match &t.node {
                        Node::Rule(r) => {
                            rule = Some(r.clone());
                        }
                        Node::Term(t) => {
                            if matches!(t.value(), Value::Expression(Operation { operator: Operator::And, args}) if args.len() == 1)
                            {
                                continue;
                            }


                            let _ = write!(st, "{}: {}", i-1, vm.term_source(t, false));
                            i -= 1;
                            let _ = write!(st, "\n  ");
                            if let Some(source) = vm.source(t) {
                                if let Some(rule) = &rule {
                                    let _ = write!(st, "in rule {} ", rule.name.to_polar());
                                } else {
                                    let _ = write!(st, "in query ");
                                }
                                let (row, column) = crate::lexer::loc_to_pos(&source.src, t.offset());
                                let _ = write!(st, "at line {}, column {}", row + 1, column + 1);
                                if let Some(filename) = source.filename {
                                    let _ = write!(st, " in file {}", filename);
                                }
                                let _ = writeln!(st);
                            };
                        }
                    }
                }

                return Some(Goal::Debug {
                    message: st
                })
            }
            "goals" => return Some(show(&vm.goals)),
            "bindings" => {
                return Some(show(vm.bindings_debug().as_slice()))
            }
            "var" => {
                if parts.len() > 1 {
                    let vars: Vec<Binding> = parts[1..]
                        .iter()
                        .map(|name| {
                            // *** variable name mapping ***
                            // if the requested variable is bound, then we return that binding.
                            // otherwise, we look for the matching bound temp variable with the
                            // highest numeric component in its name, and return that binding
                            // if we find it. otherwise, show that the variable is unbound.
                            let var = Symbol::new(name);
                            let bindings = simplify_bindings(vm.bindings(true), true).unwrap();
                            bindings.get(&var).cloned().map_or_else(|| {
                                let prefix = KnowledgeBase::temp_prefix(name);
                                bindings.keys()
                                    .filter_map(|k| k.0.strip_prefix(&prefix).and_then(|i|
                                        i.parse::<i64>().map_or(None, |i| Some((k, i)))))
                                    .max_by(|a, b| a.1.cmp(&b.1))
                                    .map_or_else(
<<<<<<< HEAD
                                        || Binding(sym!(name), sym!("<unbound>").into()),
=======
                                        || Binding(sym!(name), Term::from(sym!("<unbound>"))),
>>>>>>> 8e802e93
                                        |b| Binding(sym!(format!("{}@{}", name, b.0.0).as_str()), bindings.get(b.0).unwrap().clone()))
                            },
                            |val| Binding(var, val))
                        })
                        .collect();
                    return Some(show(&vars));
                } else {
                    let mut vars = vm
                        .bindings(true)
                        .keys()
                        .map(|k| k.to_polar())
                        .collect::<Vec<_>>()
                        .join(", ");
                    if vars.is_empty() {
                        vars = "No variables in scope.".to_string();
                    }
                    return Some(Goal::Debug { message: vars });
                }
            }
            _ => {
                return Some(Goal::Debug {
                    message: "Debugger Commands
  h[elp]                  Print this help documentation.
  c[ontinue]              Continue evaluation.
  s[tep] | into           Step to the next query (will step into rules).
  n[ext] | over           Step to the next query at the same level of the query stack (will not step into rules).
  o[ut]                   Step out of the current query stack level to the next query in the level above.
  g[oal]                  Step to the next goal of the Polar VM.
  e[rror]                 Step to the next error.
  r[ule]                  Step to the next rule.
  l[ine] [<n>]            Print the current line and <n> lines of context.
  query [<i>]             Print the current query or the query at level <i> in the query stack.
  stack | trace           Print the current query stack.
  goals                   Print the current goal stack.
  bindings                Print all bindings
  var [<name> ...]        Print available variables. If one or more arguments
                          are provided, print the value of those variables.
  q[uit]                  Alias for 'continue'."
                        .to_string(),
                })
            }
        }
        None
    }
}<|MERGE_RESOLUTION|>--- conflicted
+++ resolved
@@ -330,11 +330,7 @@
                                         i.parse::<i64>().map_or(None, |i| Some((k, i)))))
                                     .max_by(|a, b| a.1.cmp(&b.1))
                                     .map_or_else(
-<<<<<<< HEAD
-                                        || Binding(sym!(name), sym!("<unbound>").into()),
-=======
                                         || Binding(sym!(name), Term::from(sym!("<unbound>"))),
->>>>>>> 8e802e93
                                         |b| Binding(sym!(format!("{}@{}", name, b.0.0).as_str()), bindings.get(b.0).unwrap().clone()))
                             },
                             |val| Binding(var, val))
