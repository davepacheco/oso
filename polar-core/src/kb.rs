--- conflicted
+++ resolved
@@ -715,32 +715,6 @@
     use super::*;
     use crate::error::*;
 
-<<<<<<< HEAD
-    #[test]
-    fn test_load_duplicate_file_contents() -> PolarResult<()> {
-        let mut kb = KnowledgeBase::new();
-        let count = Counter::default();
-        let mut load = |content: &str| {
-            let source = Source {
-                filename: Some(format!("{}.polar", count.next())),
-                src: content.to_owned(),
-            };
-            kb.add_source(source)
-        };
-
-        load("f(1);")?;
-        load("f(1);").expect_err("shouldn't load duplicate non-empty file contents");
-
-        // but any number of empty files are allowed
-        load("")?;
-        load("")?;
-        load("")?;
-
-        Ok(())
-    }
-
-=======
->>>>>>> 8e802e93
     #[test]
     /// Test validation implemented in `check_file()`.
     fn test_add_source_file_validation() {
