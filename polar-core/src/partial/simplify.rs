use std::{
    collections::{HashMap, HashSet},
    fmt,
    rc::Rc,
};

use crate::bindings::Bindings;
<<<<<<< HEAD
=======
use crate::error::{PolarResult, RuntimeError};
use crate::folder::{fold_term, Folder};
>>>>>>> 88b65f34
use crate::formatting::ToPolarString;
use crate::terms::*;
use crate::visitor::*;

use super::partial::{invert_operation, FALSE, TRUE};
use crate::data_filtering::partition_equivs;

/// Set to `true` to debug performance in simplifier by turning on
/// performance counters.
const TRACK_PERF: bool = false;

/// Set to `true` to turn on simplify debug logging.
const SIMPLIFY_DEBUG: bool = false;

macro_rules! if_debug {
    ($($e:tt)*) => {
        if SIMPLIFY_DEBUG {
            $($e)*
        }
    }
}

macro_rules! simplify_debug {
    ($($e:tt)*) => {
        if_debug!(eprintln!($($e)*))
    }
}

enum MaybeDrop {
    Keep,
    Drop,
    Bind(Symbol, Term),
    Check(Symbol, Term),
}

type VarClasses = HashMap<Symbol, Rc<Vec<Symbol>>>;

/// Produce a map from var names -> variable equivalence classes
fn var_classes(t: &Term) -> VarClasses {
    #[derive(Default)]
    struct EqualVariableVisitor {
        equivs: Vec<(Symbol, Symbol)>,
    }

    impl Visitor for EqualVariableVisitor {
        fn visit_operation(&mut self, o: &Operation) {
            match o.operator {
                Operator::Unify if o.args.len() == 2 => {
                    match (o.args[0].value().as_symbol(), o.args[1].value().as_symbol()) {
                        (Ok(l), Ok(r)) => self.equivs.push((l.clone(), r.clone())),
                        _ => walk_operation(self, o),
                    }
                }
                _ => walk_operation(self, o),
            }
        }

        fn visit_variable(&mut self, v: &Symbol) {
            self.equivs.push((v.clone(), v.clone()))
        }
        fn visit_rest_variable(&mut self, v: &Symbol) {
            self.visit_variable(v)
        }
    }

    // Collect all pairs of variables that are unified with each other in
    // the term.
    let mut evv = EqualVariableVisitor::default();
    evv.visit_term(t);

    // Aggregate the pairs into equivalence classes
    let classes = partition_equivs(evv.equivs);

    // Map each variable to its equivalence class
    let mut map = HashMap::new();
    for set in classes {
        // set -> vec for hashability
        let set = Rc::new(set.into_iter().collect::<Vec<_>>());
        for var in set.iter() {
            map.insert(var.clone(), set.clone());
        }
    }
    map
}

/// Substitute `sym!("_this")` for a variable in a partial.
pub fn sub_this(this: Symbol, term: Term) -> Term {
    use crate::folder::Folder;
    struct VariableSubber(HashMap<Symbol, Symbol>);
    impl Folder for VariableSubber {
        fn fold_variable(&mut self, v: Symbol) -> Symbol {
            if let Some(y) = self.0.get(&v) {
                y.clone()
            } else {
                v
            }
        }

        fn fold_rest_variable(&mut self, v: Symbol) -> Symbol {
            self.fold_variable(v)
        }
    }

    if term
        .value()
        .as_symbol()
        .map(|s| s == &this)
        .unwrap_or(false)
    {
        term
    } else {
        let mut map = HashMap::new();
        map.insert(this, sym!("_this"));
        VariableSubber(map).fold_term(term)
    }
}

/// Turn `_this = x` into `x` when it's ground.
fn simplify_trivial_constraint(this: Symbol, term: Term) -> Term {
    match term.value() {
        Value::Expression(o) if o.operator == Operator::Unify => {
            let left = &o.args[0];
            let right = &o.args[1];
            match (left.value(), right.value()) {
                (Value::Variable(v), Value::Variable(w))
                | (Value::Variable(v), Value::RestVariable(w))
                | (Value::RestVariable(v), Value::Variable(w))
                | (Value::RestVariable(v), Value::RestVariable(w))
                    if v == w =>
                {
                    TRUE.into()
                }
                (Value::Variable(l), _) | (Value::RestVariable(l), _)
                    if l == &this && right.is_ground() =>
                {
                    right.clone()
                }
                (_, Value::Variable(r)) | (_, Value::RestVariable(r))
                    if r == &this && left.is_ground() =>
                {
                    left.clone()
                }
                _ => term,
            }
        }
        _ => term,
    }
}

pub fn simplify_partial(
    var: &Symbol,
    mut term: Term,
    output_vars: HashSet<Symbol>,
    track_performance: bool,
) -> Option<(Term, Option<PerfCounters>)> {
    let mut simplifier = Simplifier::new(output_vars, track_performance);
    simplify_debug!("*** simplify partial {:?}", var);
    simplifier.simplify_partial(&mut term)?;
    term = simplify_trivial_constraint(var.clone(), term);
    simplify_debug!("simplify partial done {:?}, {:?}", var, term.to_polar());

    let result = if matches!(term.value(), Value::Expression(e) if e.operator != Operator::And) {
        (op!(And, term).into(), simplifier.perf_counters())
    } else {
        (term, simplifier.perf_counters())
    };

    Some(result)
}

pub fn simplify_bindings(bindings: Bindings) -> Option<Bindings> {
    simplify_bindings_opt(bindings, true)
        .expect("unexpected error thrown by the simplifier when simplifying all bindings")
}

/// Simplify the values of the bindings to be returned to the host language.
///
/// - For partials, simplify the constraint expressions.
/// - For non-partials, deep deref. TODO(ap/gj): deep deref.
pub fn simplify_bindings_opt(bindings: Bindings, all: bool) -> PolarResult<Option<Bindings>> {
    let mut perf = PerfCounters::new(TRACK_PERF);
    simplify_debug!("simplify bindings");

    if_debug! {
        eprintln!("before simplified");
        for (k, v) in bindings.iter() {
            eprintln!("{:?} {:?}", k, v.to_polar());
        }
    }

    let mut simplify_var = |bindings: &Bindings, var: &Symbol, value: &Term| match value.value() {
        Value::Expression(o) => {
            assert_eq!(o.operator, Operator::And);
            let output_vars = if all {
                let mut hs = HashSet::with_capacity(1);
                hs.insert(var.clone());
                hs
            } else {
                bindings
                    .keys()
                    .filter(|v| !v.is_temporary_var())
                    .cloned()
                    .collect::<HashSet<_>>()
            };

            let (simplified, p) = simplify_partial(var, value.clone(), output_vars, TRACK_PERF)?;
            if let Some(p) = p {
                perf.merge(p);
            }

            match simplified.value().as_expression() {
                Ok(o) if o == &FALSE => None,
                _ => Some(simplified),
            }
        }
        Value::Variable(v) | Value::RestVariable(v)
            if v.is_temporary_var()
                && bindings.contains_key(v)
                && matches!(
                    bindings[v].value(),
                    Value::Variable(_) | Value::RestVariable(_)
                ) =>
        {
            Some(bindings[v].clone())
        }
        _ => Some(value.clone()),
    };

    simplify_debug!("simplify bindings {}", if all { "all" } else { "not all" });

    let mut simplified_bindings = HashMap::new();
    for (var, value) in &bindings {
        let simplified = simplify_var(&bindings, var, value)?;
        check_consistency(&simplified)?;
        if !var.is_temporary_var() || all {
            simplified_bindings.insert(var.clone(), simplified);
        } else if let Value::Expression(e) = value.value() {
            if e.variables().iter().all(|v| v.is_temporary_var()) {
                return Err(RuntimeError::UnhandledPartial {
                    term: value.clone(),
                    var: var.clone(),
                }
                .into());
            }
        }
    }

<<<<<<< HEAD
    if_debug! {
        eprintln!("after simplified");
        for (k, v) in simplified_bindings.iter() {
            eprintln!("{:?} {:?}", k, v.to_polar());
        }
    }

    Some(simplified_bindings)
}

/// FIXME(gw) this is a hack because we don't do a good enough job of maintaining
/// consistency elsewhere
fn check_consistency(term: &Term) -> Option<()> {
    use Operator::*;
    // check functions fail by returning `None`
    fn check_op(
        vcs: &VarClasses,
        map: &mut HashMap<DotPath, Term>,
        expr: &Operation,
    ) -> Option<()> {
        fn check_ground_univalence(
            vcs: &VarClasses,
            map: &mut HashMap<DotPath, Term>,
            free_term: &Term,
            ground_term: &Term,
        ) -> Option<()> {
            // fail if
            // 1) free_term is a variable with optional dot path
            if let Some(path) = dot_path_destructure(vcs, free_term) {
                // 2) free_term is bound to ground value val
                if let Some(val) = map.get(&path) {
                    // 3) val != ground_term
                    if val != ground_term {
                        return None;
                    }
                } else {
                    // if 1 and not 2 then add the binding
                    map.insert(path, ground_term.clone());
                }
            }
            Some(())
        }

        // expression type handlers
        // TODO(gw) Neq
        match expr.operator {
            Unify | Eq | Assign => {
                let (l, r) = (&expr.args[0], &expr.args[1]);
                if l.is_ground() && r.is_ground() {
                    (l == r).then(|| ())
                } else if l.is_ground() {
                    check_ground_univalence(vcs, map, r, l)
                } else if r.is_ground() {
                    check_ground_univalence(vcs, map, l, r)
                } else {
                    Some(())
                }
=======
    if unsatisfiable {
        Ok(None)
    } else {
        if_debug! {
            eprintln!("after simplified");
            for (k, v) in simplified_bindings.iter() {
                eprintln!("{:?} {:?}", k, v.to_polar());
>>>>>>> 88b65f34
            }
            And => {
                for arg in expr.args.iter() {
                    if let Ok(x) = arg.value().as_expression() {
                        check_op(vcs, map, x)?
                    }
                }
                Some(())
            }
            Or => {
                for arg in &expr.args {
                    let mut map = map.clone();
                    let expr = arg.value().as_expression().unwrap();
                    check_op(vcs, &mut map, expr)?;
                }
                Some(())
            }
            _ => Some(()),
        }
    }

<<<<<<< HEAD
    if let Value::Expression(part) = term.value() {
        let vcs = var_classes(term);
        let mut map = HashMap::new();
        check_op(&vcs, &mut map, part)?;
=======
        Ok(Some(simplified_bindings))
>>>>>>> 88b65f34
    }

    Some(())
}

#[derive(Clone, Default)]
pub struct PerfCounters {
    enabled: bool,

    // Map of number simplifier loops by term to simplify.
    simplify_term: HashMap<Term, u64>,
    preprocess_and: HashMap<Term, u64>,

    acc_simplify_term: u64,
    acc_preprocess_and: u64,
}

impl fmt::Display for PerfCounters {
    fn fmt(&self, f: &mut fmt::Formatter<'_>) -> fmt::Result {
        writeln!(f, "perf {{")?;
        writeln!(f, "simplify term")?;
        for (term, ncalls) in self.simplify_term.iter() {
            writeln!(f, "\t{}: {}", term.to_polar(), ncalls)?;
        }

        writeln!(f, "preprocess and")?;

        for (term, ncalls) in self.preprocess_and.iter() {
            writeln!(f, "\t{}: {}", term.to_polar(), ncalls)?;
        }

        writeln!(f, "}}")
    }
}

impl PerfCounters {
    fn new(enabled: bool) -> Self {
        Self {
            enabled,
            ..Default::default()
        }
    }

    fn preprocess_and(&mut self) {
        if !self.enabled {
            return;
        }

        self.acc_preprocess_and += 1;
    }

    fn simplify_term(&mut self) {
        if !self.enabled {
            return;
        }

        self.acc_simplify_term += 1;
    }

    fn finish_acc(&mut self, term: Term) {
        if !self.enabled {
            return;
        }

        self.simplify_term
            .insert(term.clone(), self.acc_simplify_term);
        self.preprocess_and.insert(term, self.acc_preprocess_and);
        self.acc_preprocess_and = 0;
        self.acc_simplify_term = 0;
    }

    fn merge(&mut self, other: PerfCounters) {
        if !self.enabled {
            return;
        }

        self.simplify_term.extend(other.simplify_term.into_iter());
        self.preprocess_and.extend(other.preprocess_and.into_iter());
    }

    pub fn is_enabled(&self) -> bool {
        self.enabled
    }
}

#[derive(Clone)]
pub struct Simplifier {
    bindings: Bindings,
    output_vars: HashSet<Symbol>,
    seen: HashSet<Term>,

    counters: PerfCounters,
}

type TermSimplifier = dyn Fn(&mut Simplifier, &mut Term) -> Option<()>;

impl Simplifier {
    pub fn new(output_vars: HashSet<Symbol>, track_performance: bool) -> Self {
        Self {
            bindings: Bindings::new(),
            output_vars,
            seen: HashSet::new(),
            counters: PerfCounters::new(track_performance),
        }
    }

    fn perf_counters(&mut self) -> Option<PerfCounters> {
        if !self.counters.is_enabled() {
            return None;
        }

        let mut counter = PerfCounters::new(true);
        std::mem::swap(&mut self.counters, &mut counter);
        Some(counter)
    }

    fn bind(&mut self, var: Symbol, value: Term) -> Option<&mut Self> {
        // We do not allow rebindings.
        match self.binding(&var) {
            None => {
                self.bindings.insert(var, self.deref(&value));
                Some(self)
            }
            Some(x) if *x == value => Some(self),
            _ => None,
        }
    }

    fn deref(&self, term: &Term) -> Term {
        match term.value() {
            Value::Variable(var) | Value::RestVariable(var) => {
                self.binding(var).unwrap_or(term).clone()
            }
            _ => term.clone(),
        }
    }

    fn binding<'a>(&'a self, var: &Symbol) -> Option<&'a Term> {
        self.bindings.get(var)
    }

    fn is_bound(&self, var: &Symbol) -> bool {
        self.bindings.contains_key(var)
    }

    fn is_output(&self, t: &Term) -> bool {
        t.value()
            .as_symbol()
            .map_or(false, |v| self.output_vars.contains(v))
    }

    /// Determine whether to keep, drop, bind or conditionally bind a unification operation.
    ///
    /// Returns:
    /// - Keep: to indicate that the operation should not be removed
    /// - Drop: to indicate the operation should be removed with no new bindings
    /// - Bind(var, val) to indicate that the operation should be removed, and var should be
    ///                  bound to val.
    /// - Check(var, val) To indicate that the operation should be removed and var should
    ///                   be bound to val *if* var is referenced elsewhere in the expression.
    ///
    /// Params:
    ///     constraint: The constraint to consider removing from its parent.
    fn maybe_bind_constraint(&mut self, constraint: &Operation) -> MaybeDrop {
        use {MaybeDrop::*, Operator::*, Value::*};
        match constraint.operator {
            // X and X is always true, so drop.
            And if constraint.args.is_empty() => Drop,

            // Choose a unification to maybe drop.
            Unify | Eq => {
                let left = &constraint.args[0];
                let right = &constraint.args[1];

                if left == right {
                    // The sides are exactly equal, so drop.
                    Drop
                } else {
                    // Maybe bind one side to the other.
                    match (left.value(), right.value()) {
                        // Always keep unifications of two output variables (x = y).
                        (Variable(_), Variable(_))
                            if self.is_output(left) && self.is_output(right) =>
                        {
                            Keep
                        }
                        // Replace non-output variable l with right.
                        (Variable(l), _) if !self.is_bound(l) && !self.is_output(left) => {
                            simplify_debug!("*** 1");
                            Bind(l.clone(), right.clone())
                        }
                        // Replace non-output variable r with left.
                        (_, Variable(r)) if !self.is_bound(r) && !self.is_output(right) => {
                            simplify_debug!("*** 2");
                            Bind(r.clone(), left.clone())
                        }
                        // Replace unbound variable with ground value.
                        (Variable(var), val) if val.is_ground() && !self.is_bound(var) => {
                            simplify_debug!("*** 3");
                            Check(var.clone(), right.clone())
                        }
                        // Replace unbound variable with ground value.
                        (val, Variable(var)) if val.is_ground() && !self.is_bound(var) => {
                            simplify_debug!("*** 4");
                            Check(var.clone(), left.clone())
                        }
                        // Keep everything else.
                        _ => Keep,
                    }
                }
            }
            _ => Keep,
        }
    }

    /// Perform simplification of variable names in an operation by eliminating unification
    /// operations to express an operation in terms of output variables only.
    ///
    /// Also inverts negation operations.
    ///
    /// May require multiple calls to perform all eliminiations.
    pub fn simplify_operation_variables(
        &mut self,
        o: &mut Operation,
        simplify_term: &TermSimplifier,
    ) -> Option<()> {
        use {MaybeDrop::*, Operator::*};
        if o.operator == And || o.operator == Or {
            toss_trivial_unifies(&mut o.args);
        }

        match o.operator {
            // Zero-argument conjunctions & disjunctions represent constants
            // TRUE and FALSE, respectively. We do not simplify them.
            And | Or if o.args.is_empty() => (),

            // Replace one-argument conjunctions & disjunctions with their argument.
            And | Or if o.args.len() == 1 => {
                if let Value::Expression(operation) = o.args[0].value() {
                    *o = operation.clone();
                    self.simplify_operation_variables(o, simplify_term)?;
                }
            }

            // Non-trivial conjunctions. Choose unification constraints
            // to make bindings from and throw away; fold the rest.
            And if o.args.len() > 1 => {
                // Compute which constraints to keep.
                let mut keep: Vec<_> = o.args.iter().map(|_| true).collect();
                let mut references: Vec<_> = o.args.iter().map(|_| false).collect();
                for (i, arg) in o.args.iter().enumerate() {
                    match self.maybe_bind_constraint(arg.value().as_expression().unwrap()) {
                        Keep => (),
                        Drop => keep[i] = false,
                        Bind(var, value) => {
                            keep[i] = false;
                            self.bind(var, value)?;
                        }
                        Check(var, value) => {
                            for (j, arg) in o.args.iter().enumerate() {
                                if j != i && arg.contains_variable(&var) {
                                    self.bind(var, value)?;
                                    keep[i] = false;

                                    // record that this term references var and must be kept.
                                    references[j] = true;
                                    break;
                                }
                            }
                        }
                    }
                }

                // Drop the rest.
                let mut i = 0;
                o.args.retain(|_| {
                    i += 1;
                    keep[i - 1] || references[i - 1]
                });

                // Simplify the survivors.
                for arg in &mut o.args {
                    simplify_term(self, arg)?;
                }
            }

            // Negation. Simplify the negated term, saving & restoring the
            // current bindings because bindings may not leak out of a negation.
            Not => {
                assert_eq!(o.args.len(), 1);
                let mut simplified = o.args[0].clone();
                let mut simplifier = self.clone();
                simplifier.simplify_partial(&mut simplified);
                *o = invert_operation(
                    simplified
                        .value()
                        .as_expression()
                        .expect("a simplified expression")
                        .clone(),
                )
            }

            // Default case.
            _ => {
                for arg in &mut o.args {
                    simplify_term(self, arg)?;
                }
            }
        }

        Some(())
    }

    /// Deduplicate an operation by removing terms that are mirrors or duplicates
    /// of other terms.
    pub fn deduplicate_operation(
        &mut self,
        o: &mut Operation,
        simplify_term: &TermSimplifier,
    ) -> Option<()> {
        use Operator::*;
        fn preprocess_and(args: &mut TermList) {
            // HashSet of term hash values used to deduplicate. We use hash values
            // to avoid cloning to insert terms.
            let mut seen: HashSet<u64> = HashSet::with_capacity(args.len());
            args.retain(|a| {
                let o = a.value().as_expression().unwrap();
                o != &TRUE // trivial
                    && !seen.contains(&Term::from(o.mirror()).hash_value()) // reflection
                    && seen.insert(a.hash_value()) // duplicate
            });
        }

        if o.operator == And {
            self.counters.preprocess_and();
            preprocess_and(&mut o.args);
        }

        match o.operator {
            And | Or if o.args.is_empty() => (),

            // Replace one-argument conjunctions & disjunctions with their argument.
            And | Or if o.args.len() == 1 => {
                if let Value::Expression(operation) = o.args[0].value() {
                    *o = operation.clone();
                    self.deduplicate_operation(o, simplify_term)?;
                }
            }

            // Default case.
            _ => {
                for arg in &mut o.args {
                    simplify_term(self, arg)?;
                }
            }
        }

        Some(())
    }

    /// Simplify a term `term` in place by calling the simplification
    /// function `simplify_operation` on any Expression in that term.
    ///
    /// `simplify_operation` should perform simplification operations in-place
    /// on the operation argument. To recursively simplify sub-terms in that operation,
    /// it must call the passed TermSimplifier.
    pub fn simplify_term<F>(&mut self, term: &mut Term, simplify_operation: F) -> Option<()>
    where
        F: (Fn(&mut Self, &mut Operation, &TermSimplifier) -> Option<()>) + 'static + Clone,
    {
        if self.seen.contains(term) {
            return Some(());
        }

        let orig = term.clone();
        self.seen.insert(term.clone());
        *term = self.deref(term);

        match term.mut_value() {
            Value::Dictionary(dict) => {
                for (_, v) in dict.fields.iter_mut() {
                    self.simplify_term(v, simplify_operation.clone())?;
                }
            }
            Value::Call(call) => {
                for arg in call.args.iter_mut() {
                    self.simplify_term(arg, simplify_operation.clone())?;
                }
                if let Some(kwargs) = &mut call.kwargs {
                    for (_, v) in kwargs.iter_mut() {
                        self.simplify_term(v, simplify_operation.clone())?;
                    }
                }
            }
            Value::List(list) => {
                for elem in list.iter_mut() {
                    self.simplify_term(elem, simplify_operation.clone())?;
                }
            }
            Value::Expression(operation) => {
                let so = simplify_operation.clone();
                let cont = move |s: &mut Self, term: &mut Term| {
                    s.simplify_term(term, simplify_operation.clone())
                };
                so(self, operation, &cont)?;
            }
            _ => (),
        }

        if let Ok(sym) = orig.value().as_symbol() {
            if term.contains_variable(sym) {
                *term = orig.clone()
            }
        }
        self.seen.remove(&orig);
        Some(())
    }

    fn simplify_partial_loop(&mut self, term: &mut Term, hash: u64, len: usize) -> Option<()> {
        simplify_debug!("simplify loop {:?}", term.to_polar());
        self.counters.simplify_term();
        self.simplify_term(term, Simplifier::simplify_operation_variables)?;
        let (nhash, nlen) = (term.hash_value(), self.bindings.len());
        if hash == nhash && len == nlen {
            self.simplify_term(term, Simplifier::deduplicate_operation)
        } else {
            self.simplify_partial_loop(term, nhash, nlen)
        }
    }

    /// Simplify a partial until quiescence.
    fn simplify_partial(&mut self, term: &mut Term) -> Option<()> {
        // FIXME hash collisions
        self.simplify_partial_loop(term, term.hash_value(), self.bindings.len())?;
        self.counters.finish_acc(term.clone());
        Some(())
    }
}

fn toss_trivial_unifies(args: &mut TermList) {
    args.retain(|c| {
        let o = c.value().as_expression().unwrap();
        match o.operator {
            Operator::Unify | Operator::Eq => {
                assert_eq!(o.args.len(), 2);
                let left = &o.args[0];
                let right = &o.args[1];
                left != right
            }
            _ => true,
        }
    });
}

#[derive(Clone, Hash, PartialEq, Debug, Eq)]
struct DotPath {
    var: Rc<Vec<Symbol>>,
    path: Vec<String>,
}

fn dot_path_destructure(vcs: &VarClasses, t: &Term) -> Option<DotPath> {
    match t.value() {
        Value::Variable(s) => Some(DotPath {
            var: vcs.get(s).unwrap().clone(),
            path: vec![],
        }),
        Value::Expression(Operation {
            operator: Operator::Dot,
            args,
        }) if args.len() == 2 && args[1].value().as_string().is_ok() => {
            let mut prec = dot_path_destructure(vcs, &args[0])?;
            prec.path
                .push(args[1].value().as_string().unwrap().to_string());
            Some(prec)
        }
        _ => None,
    }
}

#[cfg(test)]
mod test {
    use super::*;

    /// Ensure that debug flags are false. Do not remove this test. It is here
    /// to ensure we don't release with debug logs or performance tracking enabled.
    #[test]
    #[allow(clippy::bool_assert_comparison)]
    fn test_debug_off() {
        assert_eq!(SIMPLIFY_DEBUG, false);
        assert_eq!(TRACK_PERF, false);
    }

    #[test]
    fn test_simplify_circular_dot_with_isa() {
        let op = term!(op!(Dot, var!("x"), str!("x")));
        let op = term!(op!(Unify, var!("x"), op));
        let op = term!(op!(
            And,
            op,
            term!(op!(Isa, var!("x"), term!(pattern!(instance!("X")))))
        ));
        let mut vs: HashSet<Symbol> = HashSet::new();
        vs.insert(sym!("x"));
        let (x, _) = simplify_partial(&sym!("x"), op, vs, false).unwrap();
        assert_eq!(
            x,
            term!(op!(
                And,
                term!(op!(Unify, var!("x"), term!(op!(Dot, var!("x"), str!("x"))))),
                term!(op!(Isa, var!("x"), term!(pattern!(instance!("X")))))
            ))
        );
    }
}<|MERGE_RESOLUTION|>--- conflicted
+++ resolved
@@ -4,19 +4,16 @@
     rc::Rc,
 };
 
-use crate::bindings::Bindings;
-<<<<<<< HEAD
-=======
-use crate::error::{PolarResult, RuntimeError};
-use crate::folder::{fold_term, Folder};
->>>>>>> 88b65f34
-use crate::formatting::ToPolarString;
-use crate::terms::*;
-use crate::visitor::*;
+use crate::{
+    bindings::Bindings,
+    data_filtering::partition_equivs,
+    error::{PolarResult, RuntimeError},
+    formatting::ToPolarString,
+    terms::*,
+    visitor::*,
+};
 
 use super::partial::{invert_operation, FALSE, TRUE};
-use crate::data_filtering::partition_equivs;
-
 /// Set to `true` to debug performance in simplifier by turning on
 /// performance counters.
 const TRACK_PERF: bool = false;
@@ -242,8 +239,13 @@
 
     let mut simplified_bindings = HashMap::new();
     for (var, value) in &bindings {
-        let simplified = simplify_var(&bindings, var, value)?;
-        check_consistency(&simplified)?;
+        let simplified = match simplify_var(&bindings, var, value).and_then(|s| {
+            check_consistency(&s)?;
+            Some(s)
+        }) {
+            Some(s) => s,
+            _ => return Ok(None),
+        };
         if !var.is_temporary_var() || all {
             simplified_bindings.insert(var.clone(), simplified);
         } else if let Value::Expression(e) = value.value() {
@@ -257,7 +259,6 @@
         }
     }
 
-<<<<<<< HEAD
     if_debug! {
         eprintln!("after simplified");
         for (k, v) in simplified_bindings.iter() {
@@ -265,7 +266,7 @@
         }
     }
 
-    Some(simplified_bindings)
+    Ok(Some(simplified_bindings))
 }
 
 /// FIXME(gw) this is a hack because we don't do a good enough job of maintaining
@@ -315,15 +316,6 @@
                 } else {
                     Some(())
                 }
-=======
-    if unsatisfiable {
-        Ok(None)
-    } else {
-        if_debug! {
-            eprintln!("after simplified");
-            for (k, v) in simplified_bindings.iter() {
-                eprintln!("{:?} {:?}", k, v.to_polar());
->>>>>>> 88b65f34
             }
             And => {
                 for arg in expr.args.iter() {
@@ -345,14 +337,10 @@
         }
     }
 
-<<<<<<< HEAD
     if let Value::Expression(part) = term.value() {
         let vcs = var_classes(term);
         let mut map = HashMap::new();
         check_op(&vcs, &mut map, part)?;
-=======
-        Ok(Some(simplified_bindings))
->>>>>>> 88b65f34
     }
 
     Some(())
