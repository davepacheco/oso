use std::cell::RefCell;
use std::collections::BTreeMap;
use std::collections::{HashMap, HashSet};
use std::fmt::Write;
use std::rc::Rc;
use std::string::ToString;
use std::sync::{Arc, RwLock};

#[cfg(target_arch = "wasm32")]
use wasm_bindgen::prelude::*;

use super::visitor::{walk_term, Visitor};
use crate::bindings::{BindingManager, BindingStack, Bindings, Bsp, FollowerId, VariableState};
use crate::counter::Counter;
use crate::data_filtering::partition_equivs;
use crate::debugger::{DebugEvent, Debugger};
use crate::error::{self, PolarError, PolarResult};
use crate::events::*;
use crate::folder::Folder;
use crate::formatting::ToPolarString;
use crate::inverter::Inverter;
use crate::kb::*;
use crate::lexer::loc_to_pos;
use crate::messages::*;
use crate::numerics::*;
use crate::partial::{simplify_bindings, simplify_partial, sub_this, IsaConstraintCheck};
use crate::rewrites::Renamer;
use crate::rules::*;
use crate::runnable::Runnable;
use crate::sources::*;
use crate::terms::*;
use crate::traces::*;

pub const MAX_STACK_SIZE: usize = 10_000;
pub const DEFAULT_TIMEOUT_MS: u64 = 30_000;

#[derive(Debug, Clone)]
#[must_use = "ignored goals are never accomplished"]
#[allow(clippy::large_enum_variant)]
pub enum Goal {
    Backtrack,
    Cut {
        choice_index: usize, // cuts all choices in range [choice_index..]
    },
    Debug {
        message: String,
    },
    Error {
        error: PolarError,
    },
    Halt,
    Isa {
        left: Term,
        right: Term,
    },
    IsMoreSpecific {
        left: Arc<Rule>,
        right: Arc<Rule>,
        args: TermList,
    },
    IsSubspecializer {
        answer: Symbol,
        left: Term,
        right: Term,
        arg: Term,
    },
    Lookup {
        dict: Dictionary,
        field: Term,
        value: Term,
    },
    LookupExternal {
        call_id: u64,
        instance: Term,
        field: Term,
    },
    IsaExternal {
        instance: Term,
        literal: InstanceLiteral,
    },
    MakeExternal {
        constructor: Term,
        instance_id: u64,
    },
    NextExternal {
        call_id: u64,
        iterable: Term,
    },
    CheckError,
    Noop,
    Query {
        term: Term,
    },
    PopQuery {
        term: Term,
    },
    FilterRules {
        args: TermList,
        applicable_rules: Rules,
        unfiltered_rules: Rules,
    },
    SortRules {
        args: TermList,
        rules: Rules,
        outer: usize,
        inner: usize,
    },
    TraceRule {
        trace: Rc<Trace>,
    },
    TraceStackPush,
    TraceStackPop,
    Unify {
        left: Term,
        right: Term,
    },

    /// Run the `runnable`.
    Run {
        runnable: Box<dyn Runnable>,
    },

    /// Add a new constraint
    AddConstraint {
        term: Term,
    },

    /// TODO hack.
    /// Add a new constraint
    AddConstraintsBatch {
        add_constraints: Rc<RefCell<Bindings>>,
    },
}

#[derive(Clone, Debug)]
pub struct Choice {
    pub alternatives: Vec<GoalStack>,
    bsp: Bsp,              // binding stack pointer
    pub goals: GoalStack,  // goal stack snapshot
    queries: Queries,      // query stack snapshot
    trace: Vec<Rc<Trace>>, // trace snapshot
    trace_stack: TraceStack,
}

pub type Choices = Vec<Choice>;
/// Shortcut type alias for a list of goals
pub type Goals = Vec<Goal>;
pub type TraceStack = Vec<Rc<Vec<Rc<Trace>>>>;

#[derive(Clone, Debug, Default)]
pub struct GoalStack(Vec<Rc<Goal>>);

impl GoalStack {
    fn new_reversed(goals: Goals) -> Self {
        Self(goals.into_iter().rev().map(Rc::new).collect())
    }
}

impl std::ops::Deref for GoalStack {
    type Target = Vec<Rc<Goal>>;

    fn deref(&self) -> &Self::Target {
        &self.0
    }
}

impl std::ops::DerefMut for GoalStack {
    fn deref_mut(&mut self) -> &mut Self::Target {
        &mut self.0
    }
}

pub type Queries = TermList;

// TODO(ap): don't panic.
pub fn compare(op: Operator, left: &Term, right: &Term) -> PolarResult<bool> {
    // Coerce booleans to integers.
    fn to_int(x: bool) -> Numeric {
        Numeric::Integer(if x { 1 } else { 0 })
    }

    fn compare<T: PartialOrd>(op: Operator, left: T, right: T) -> bool {
        match op {
            Operator::Lt => left < right,
            Operator::Leq => left <= right,
            Operator::Gt => left > right,
            Operator::Geq => left >= right,
            Operator::Eq => left == right,
            Operator::Neq => left != right,
            _ => panic!("`{}` is not a comparison operator", op.to_polar()),
        }
    }

    match (left.value(), right.value()) {
        (Value::Boolean(l), Value::Boolean(r)) => Ok(compare(op, &to_int(*l), &to_int(*r))),
        (Value::Boolean(l), Value::Number(r)) => Ok(compare(op, &to_int(*l), r)),
        (Value::Number(l), Value::Boolean(r)) => Ok(compare(op, l, &to_int(*r))),
        (Value::Number(l), Value::Number(r)) => Ok(compare(op, l, r)),
        (Value::String(l), Value::String(r)) => Ok(compare(op, l, r)),
        _ => Err(error::RuntimeError::Unsupported {
            msg: format!("{} {} {}", left.to_polar(), op.to_polar(), right.to_polar()),
        }
        .into()),
    }
}

#[derive(Clone)]
pub struct PolarVirtualMachine {
    /// Stacks.
    pub goals: GoalStack,
    binding_manager: BindingManager,
    choices: Choices,
    pub queries: Queries,

    pub tracing: bool,
    pub trace_stack: TraceStack, // Stack of traces higher up the tree.
    pub trace: Vec<Rc<Trace>>,   // Traces for the current level of the trace tree.

    // Errors from outside the vm.
    pub external_error: Option<String>,

    #[cfg(not(target_arch = "wasm32"))]
    query_start_time: Option<std::time::Instant>,
    #[cfg(target_arch = "wasm32")]
    query_start_time: Option<f64>,
    query_timeout_ms: u64,

    /// Maximum size of goal stack
    stack_limit: usize,

    /// Binding stack constant below here.
    csp: Bsp,

    /// Interactive debugger.
    pub debugger: Debugger,

    /// Rules and types.
    pub kb: Arc<RwLock<KnowledgeBase>>,

    /// Call ID -> result variable name table.
    call_id_symbols: HashMap<u64, Symbol>,

    /// Logging flag.
    log: bool,
    polar_log: bool,
    polar_log_stderr: bool,
    polar_log_mute: bool,

    // Other flags.
    pub query_contains_partial: bool,
    pub inverting: bool,

    /// Output messages.
    pub messages: MessageQueue,
}

impl Default for PolarVirtualMachine {
    fn default() -> Self {
        PolarVirtualMachine::new(
            Arc::new(RwLock::new(KnowledgeBase::default())),
            false,
            vec![],
            // Messages will not be exposed, only use default() for testing.
            MessageQueue::new(),
        )
    }
}

#[cfg(target_arch = "wasm32")]
#[wasm_bindgen]
extern "C" {
    #[wasm_bindgen(js_namespace = console, js_name = error)]
    fn console_error(a: &str);
}

// Methods which aren't goals/instructions.
impl PolarVirtualMachine {
    /// Make a new virtual machine with an initial list of goals.
    /// Reverse the goal list for the sanity of callers.
    pub fn new(
        kb: Arc<RwLock<KnowledgeBase>>,
        tracing: bool,
        goals: Goals,
        messages: MessageQueue,
    ) -> Self {
        let query_timeout_ms = std::env::var("POLAR_TIMEOUT_MS")
            .ok()
            .and_then(|timeout_str| timeout_str.parse::<u64>().ok())
            .unwrap_or(DEFAULT_TIMEOUT_MS);
        let constants = kb
            .read()
            .expect("cannot acquire KB read lock")
            .constants
            .clone();
        let mut vm = Self {
            goals: GoalStack::new_reversed(goals),
            binding_manager: BindingManager::new(),
            query_start_time: None,
            query_timeout_ms,
            stack_limit: MAX_STACK_SIZE,
            csp: Bsp::default(),
            choices: vec![],
            queries: vec![],
            tracing,
            trace_stack: vec![],
            trace: vec![],
            external_error: None,
            debugger: Debugger::default(),
            kb,
            call_id_symbols: HashMap::new(),
            log: std::env::var("RUST_LOG").is_ok(),
            polar_log: std::env::var("POLAR_LOG").is_ok(),
            polar_log_stderr: std::env::var("POLAR_LOG")
                .map(|pl| pl == "now")
                .unwrap_or(false),
            polar_log_mute: false,
            query_contains_partial: false,
            inverting: false,
            messages,
        };
        vm.bind_constants(constants);
        vm.query_contains_partial();
        vm
    }

    #[cfg(target_arch = "wasm32")]
    pub fn set_logging_options(&mut self, rust_log: Option<String>, polar_log: Option<String>) {
        self.log = rust_log.is_some();
        if let Some(pl) = polar_log {
            if &pl == "now" {
                self.polar_log_stderr = true;
            }
            self.polar_log = true;
        }
    }

    fn query_contains_partial(&mut self) {
        struct VarVisitor<'vm> {
            has_partial: bool,
            vm: &'vm PolarVirtualMachine,
        }

        impl<'vm> Visitor for VarVisitor<'vm> {
            fn visit_variable(&mut self, v: &Symbol) {
                if matches!(self.vm.variable_state(v), VariableState::Partial) {
                    self.has_partial = true;
                }
            }
        }

        let mut visitor = VarVisitor {
            has_partial: false,
            vm: self,
        };
        self.query_contains_partial = self.goals.iter().any(|goal| {
            if let Goal::Query { term } = goal.as_ref() {
                walk_term(&mut visitor, term);
                visitor.has_partial
            } else {
                false
            }
        });
    }

    #[cfg(test)]
    pub fn new_test(kb: Arc<RwLock<KnowledgeBase>>, tracing: bool, goals: Goals) -> Self {
        PolarVirtualMachine::new(kb, tracing, goals, MessageQueue::new())
    }

    /// Clone self, replacing the goal stack and retaining only the current bindings.
    pub fn clone_with_goals(&self, goals: Goals) -> Self {
        let mut vm = Self::new(self.kb.clone(), self.tracing, goals, self.messages.clone());
        vm.binding_manager.clone_from(&self.binding_manager);
        vm.query_contains_partial = self.query_contains_partial;
        vm.debugger = self.debugger.clone();
        vm
    }

    #[cfg(test)]
    fn set_stack_limit(&mut self, limit: usize) {
        self.stack_limit = limit;
    }

    pub fn new_id(&self) -> u64 {
        self.kb
            .read()
            .expect("cannot acquire KB read lock")
            .new_id()
    }

    pub fn id_counter(&self) -> Counter {
        self.kb
            .read()
            .expect("cannot acquire KB read lock")
            .id_counter()
    }

    fn new_call_id(&mut self, symbol: &Symbol) -> u64 {
        let call_id = self.new_id();
        self.call_id_symbols.insert(call_id, symbol.clone());
        call_id
    }

    fn new_call_var(&mut self, var_prefix: &str, initial_value: Value) -> (u64, Term) {
        let sym = self.kb.read().unwrap().gensym(var_prefix);
        self.bind(&sym, Term::from(initial_value)).unwrap();
        let call_id = self.new_call_id(&sym);
        (call_id, Term::from(sym))
    }

    fn get_call_sym(&self, call_id: u64) -> &Symbol {
        self.call_id_symbols
            .get(&call_id)
            .expect("unregistered external call ID")
    }

    /// Try to achieve one goal. Return `Some(QueryEvent)` if an external
    /// result is needed to achieve it, or `None` if it can run internally.
    fn next(&mut self, goal: Rc<Goal>) -> PolarResult<QueryEvent> {
        if self.log {
            self.print(&format!("{}", goal));
        }

        self.check_timeout()?;

        match goal.as_ref() {
            Goal::Backtrack => self.backtrack()?,
            Goal::Cut { choice_index } => self.cut(*choice_index),
            Goal::Debug { message } => return Ok(self.debug(message)),
            Goal::Halt => return Ok(self.halt()),
            Goal::Error { error } => return Err(error.clone()),
            Goal::Isa { left, right } => self.isa(left, right)?,
            Goal::IsMoreSpecific { left, right, args } => {
                self.is_more_specific(left, right, args)?
            }
            Goal::IsSubspecializer {
                answer,
                left,
                right,
                arg,
            } => return self.is_subspecializer(answer, left, right, arg),
            Goal::Lookup { dict, field, value } => self.lookup(dict, field, value)?,
            Goal::LookupExternal {
                call_id,
                instance,
                field,
            } => return self.lookup_external(*call_id, instance, field),
            Goal::IsaExternal { instance, literal } => return self.isa_external(instance, literal),
            Goal::MakeExternal {
                constructor,
                instance_id,
            } => return Ok(self.make_external(constructor, *instance_id)),
            Goal::NextExternal { call_id, iterable } => {
                return self.next_external(*call_id, iterable)
            }
            Goal::CheckError => return self.check_error(),
            Goal::Noop => {}
            Goal::Query { term } => {
                let result = self.query(term);
                self.maybe_break(DebugEvent::Query)?;
                return result;
            }
            Goal::PopQuery { .. } => self.pop_query(),
            Goal::FilterRules {
                applicable_rules,
                unfiltered_rules,
                args,
            } => self.filter_rules(applicable_rules, unfiltered_rules, args)?,
            Goal::SortRules {
                rules,
                outer,
                inner,
                args,
            } => self.sort_rules(rules, args, *outer, *inner)?,
            Goal::TraceStackPush => {
                self.trace_stack.push(Rc::new(self.trace.clone()));
                self.trace = vec![];
            }
            Goal::TraceStackPop => {
                let mut children = self.trace.clone();
                self.trace = self.trace_stack.pop().unwrap().as_ref().clone();
                let mut trace = self.trace.pop().unwrap();
                let trace = Rc::make_mut(&mut trace);
                trace.children.append(&mut children);
                self.trace.push(Rc::new(trace.clone()));
                self.maybe_break(DebugEvent::Pop)?;
            }
            Goal::TraceRule { trace } => {
                if let Node::Rule(rule) = &trace.node {
                    self.log_with(
                        || {
                            let source_str = self.rule_source(rule);
                            format!("RULE: {}", source_str)
                        },
                        &[],
                    );
                }
                self.trace.push(trace.clone());
                self.maybe_break(DebugEvent::Rule)?;
            }
            Goal::Unify { left, right } => self.unify(left, right)?,
            Goal::AddConstraint { term } => self.add_constraint(term)?,
            Goal::AddConstraintsBatch { add_constraints } => {
                add_constraints.borrow_mut().drain().try_for_each(
                    |(_, constraint)| -> PolarResult<()> { self.add_constraint(&constraint) },
                )?
            }
            Goal::Run { runnable } => return self.run_runnable(runnable.clone_runnable()),
        }
        Ok(QueryEvent::None)
    }

    /// Return true if there is nothing left to do.
    pub fn is_halted(&self) -> bool {
        self.goals.is_empty() && self.choices.is_empty()
    }

    /// Push a goal onto the goal stack.
    pub fn push_goal(&mut self, goal: Goal) -> PolarResult<()> {
        if self.goals.len() >= self.stack_limit {
            return Err(error::RuntimeError::StackOverflow {
                msg: format!("Goal stack overflow! MAX_GOALS = {}", self.stack_limit),
            }
            .into());
        }
        match goal {
            Goal::LookupExternal { call_id, .. } | Goal::NextExternal { call_id, .. } => {
                assert!(matches!(
                    self.variable_state(self.get_call_sym(call_id)),
                    VariableState::Unbound
                ), "The call_id result variables for LookupExternal and NextExternal goals must be unbound.");
            }
            _ => (),
        }

        self.goals.push(Rc::new(goal));
        Ok(())
    }

    /// Push a non-trivial choice onto the choice stack.
    ///
    /// Params:
    ///
    /// - `alternatives`: an ordered list of alternatives to try in the choice.
    ///   The first element is the first alternative to try.
    ///
    /// Do not modify the goals stack.  This function defers execution of the
    /// choice until a backtrack occurs.  To immediately execute the choice on
    /// top of the current stack, use `choose`.
    fn push_choice<I>(&mut self, alternatives: I)
    where
        I: IntoIterator<Item = Goals>,
        I::IntoIter: std::iter::DoubleEndedIterator,
    {
        // Make sure that alternatives are executed in order of first to last.
        let alternatives = alternatives
            .into_iter()
            .rev()
            .map(GoalStack::new_reversed)
            .collect();
        assert!(self.choices.len() < self.stack_limit, "too many choices");
        self.choices.push(Choice {
            alternatives,
            bsp: self.bsp(),
            goals: self.goals.clone(),
            queries: self.queries.clone(),
            trace: self.trace.clone(),
            trace_stack: self.trace_stack.clone(),
        });
    }

    /// Push a choice onto the choice stack, and execute immediately by
    /// pushing the first alternative onto the goals stack
    ///
    /// Params:
    ///
    /// - `alternatives`: an ordered list of alternatives to try in the choice.
    ///   The first element is the first alternative to try.
    fn choose<I>(&mut self, alternatives: I) -> PolarResult<()>
    where
        I: IntoIterator<Item = Goals>,
        I::IntoIter: std::iter::DoubleEndedIterator,
    {
        let mut alternatives_iter = alternatives.into_iter();
        if let Some(alternative) = alternatives_iter.next() {
            self.push_choice(alternatives_iter);
            self.append_goals(alternative)?;
            Ok(())
        } else {
            self.backtrack()
        }
    }

    /// If each goal of `conditional` succeeds, execute `consequent`;
    /// otherwise, execute `alternative`. The branches are entered only
    /// by backtracking so that bindings established during the execution
    /// of `conditional` are always unwound.
    fn choose_conditional(
        &mut self,
        mut conditional: Goals,
        consequent: Goals,
        mut alternative: Goals,
    ) -> PolarResult<()> {
        // If the conditional fails, cut the consequent.
        let cut_consequent = Goal::Cut {
            choice_index: self.choices.len(),
        };
        alternative.insert(0, cut_consequent);

        // If the conditional succeeds, cut the alternative and backtrack to this choice point.
        self.push_choice(vec![consequent]);
        let cut_alternative = Goal::Cut {
            choice_index: self.choices.len(),
        };
        conditional.push(cut_alternative);
        conditional.push(Goal::Backtrack);

        self.choose(vec![conditional, alternative])?;
        Ok(())
    }

    /// Push multiple goals onto the stack in reverse order.
    fn append_goals<I>(&mut self, goals: I) -> PolarResult<()>
    where
        I: IntoIterator<Item = Goal>,
        I::IntoIter: std::iter::DoubleEndedIterator,
    {
        goals.into_iter().rev().try_for_each(|g| self.push_goal(g))
    }

    /// Rebind an external answer variable.
    ///
    /// DO NOT USE THIS TO REBIND ANOTHER VARIABLE (see unsafe_rebind doc string).
    fn rebind_external_answer(&mut self, var: &Symbol, val: Term) {
        self.binding_manager.unsafe_rebind(var, val);
    }

    /// Push a binding onto the binding stack.
    pub fn bind(&mut self, var: &Symbol, val: Term) -> PolarResult<()> {
        if self.log {
            self.print(&format!("⇒ bind: {} ← {}", var.to_polar(), val.to_polar()));
        }
        if let Some(goal) = self.binding_manager.bind(var, val)? {
            self.push_goal(goal)?;
        }
        Ok(())
    }

    pub fn add_binding_follower(&mut self) -> FollowerId {
        self.binding_manager.add_follower(BindingManager::new())
    }

    pub fn remove_binding_follower(&mut self, follower_id: &FollowerId) -> Option<BindingManager> {
        self.binding_manager.remove_follower(follower_id)
    }

    /// Add a single constraint operation to the variables referenced in it.
    /// Precondition: Operation is either binary or ternary (binary + result var),
    /// and at least one of the first two arguments is an unbound variable.
    fn add_constraint(&mut self, term: &Term) -> PolarResult<()> {
        if self.log {
            self.print(&format!("⇒ add_constraint: {}", term.to_polar()));
        }
        self.binding_manager.add_constraint(term)
    }

    /// Augment the bindings stack with constants from a hash map.
    /// There must be no temporaries bound yet.
    pub fn bind_constants(&mut self, bindings: Bindings) {
        assert_eq!(self.bsp(), self.csp);
        for (var, value) in bindings.iter() {
            self.bind(var, value.clone()).unwrap();
        }
        self.csp = self.bsp();
    }

    /// Retrieve the current non-constant bindings as a hash map.
    pub fn bindings(&self, include_temps: bool) -> Bindings {
        self.binding_manager
            .bindings_after(include_temps, &self.csp)
    }

    /// Retrive internal binding stack for debugger.
    pub fn bindings_debug(&self) -> &BindingStack {
        self.binding_manager.bindings_debug()
    }

    /// Returns bindings for all vars used by terms in terms.
    pub fn relevant_bindings(&self, terms: &[&Term]) -> Bindings {
        let mut variables = HashSet::new();
        for t in terms {
            t.variables(&mut variables);
        }
        self.binding_manager.variable_bindings(&variables)
    }

    /// Return the current binding stack pointer.
    fn bsp(&self) -> Bsp {
        self.binding_manager.bsp()
    }

    /// Investigate the state of a variable at some point and return a variable state variant.
    pub fn variable_state_at_point(&self, variable: &Symbol, bsp: &Bsp) -> VariableState {
        self.binding_manager.variable_state_at_point(variable, bsp)
    }

    /// Investigate the current state of a variable and return a variable state variant.
    pub fn variable_state(&self, variable: &Symbol) -> VariableState {
        self.binding_manager.variable_state(variable)
    }

    /// Recursively dereference variables in a term, including subterms, except operations.
    fn deep_deref(&self, term: &Term) -> Term {
        self.binding_manager.deep_deref(term)
    }

    /// Generate a fresh set of variables for a rule.
    fn rename_rule_vars(&self, rule: &Rule) -> Rule {
        let kb = &*self.kb.read().unwrap();
        let mut renamer = Renamer::new(kb);
        renamer.fold_rule(rule.clone())
    }

    /// Push or print a message to the output stream.
    #[cfg(not(target_arch = "wasm32"))]
    fn print<S: Into<String>>(&self, message: S) {
        let message = message.into();
        if self.polar_log_stderr {
            eprintln!("{}", message);
        } else {
            self.messages.push(MessageKind::Print, message);
        }
    }

    /// Push or print a message to the WASM output stream.
    #[cfg(target_arch = "wasm32")]
    fn print<S: Into<String>>(&self, message: S) {
        let message = message.into();
        if self.polar_log_stderr {
            console_error(&message);
        } else {
            self.messages.push(MessageKind::Print, message);
        }
    }

    fn log(&self, message: &str, terms: &[&Term]) {
        self.log_with(|| message, terms)
    }

    fn log_with<F, R>(&self, message_fn: F, terms: &[&Term])
    where
        F: FnOnce() -> R,
        R: AsRef<str>,
    {
        if self.polar_log && !self.polar_log_mute {
            let mut indent = String::new();
            for _ in 0..=self.queries.len() {
                indent.push_str("  ");
            }
            let message = message_fn();
            let lines = message.as_ref().split('\n').collect::<Vec<&str>>();
            if let Some(line) = lines.first() {
                let mut msg = format!("[debug] {}{}", &indent, line);
                if !terms.is_empty() {
                    let relevant_bindings = self.relevant_bindings(terms);
                    msg.push_str(&format!(
                        ", BINDINGS: {{{}}}",
                        relevant_bindings
                            .iter()
                            .map(|(var, val)| format!("{} = {}", var.0, val.to_polar()))
                            .collect::<Vec<String>>()
                            .join(", ")
                    ));
                }
                self.print(msg);
                for line in &lines[1..] {
                    self.print(format!("[debug] {}{}", &indent, line));
                }
            }
        }
    }

    pub fn source(&self, term: &Term) -> Option<Source> {
        term.get_source_id()
            .and_then(|id| self.kb.read().unwrap().sources.get_source(id))
    }

    /// Get the query stack as a string for printing in error messages.
    pub fn stack_trace(&self) -> String {
        let mut trace_stack = self.trace_stack.clone();
        let mut trace = self.trace.clone();

        // Build linear stack from trace tree. Not just using query stack because it doesn't
        // know about rules, query stack should really use this too.
        let mut stack = vec![];
        while let Some(t) = trace.last() {
            stack.push(t.clone());
            trace = trace_stack
                .pop()
                .map(|ts| ts.as_ref().clone())
                .unwrap_or_else(Vec::new);
        }

        stack.reverse();

        let mut st = String::new();
        let _ = write!(st, "trace (most recent evaluation last):");

        let mut rule = None;
        for t in stack {
            match &t.node {
                Node::Rule(r) => {
                    rule = Some(r.clone());
                }
                Node::Term(t) => {
                    if matches!(t.value(), Value::Expression(Operation { operator: Operator::And, args}) if args.len() == 1)
                    {
                        continue;
                    }
                    let _ = write!(st, "\n  ");

                    if let Some(source) = self.source(t) {
                        if let Some(rule) = &rule {
                            let _ = write!(st, "in rule {} ", rule.name.to_polar());
                        } else {
                            let _ = write!(st, "in query ");
                        }
                        let (row, column) = loc_to_pos(&source.src, t.offset());
                        let _ = write!(st, "at line {}, column {}", row + 1, column + 1);
                        if let Some(filename) = source.filename {
                            let _ = write!(st, " in file {}", filename);
                        }
                        let _ = writeln!(st);
                    };
                    let _ = write!(st, "    {}", self.term_source(t, false));
                }
            }
        }
        st
    }

    #[cfg(not(target_arch = "wasm32"))]
    fn query_duration(&self) -> u64 {
        let now = std::time::Instant::now();
        let start = self.query_start_time.expect("Query start not recorded");
        (now - start).as_millis() as u64
    }

    #[cfg(target_arch = "wasm32")]
    fn query_duration(&self) -> u64 {
        let now: f64 = js_sys::Date::now();
        let start = self.query_start_time.expect("Query start not recorded");
        (now - start) as u64
    }

    fn is_query_timeout_disabled(&self) -> bool {
        self.query_timeout_ms == 0
    }

    fn check_timeout(&self) -> PolarResult<()> {
        if self.is_query_timeout_disabled() {
            // Useful for debugging
            return Ok(());
        }

        let elapsed = self.query_duration();
        if elapsed > self.query_timeout_ms {
            return Err(error::RuntimeError::QueryTimeout {
                msg: format!(
                    "Query running for {}ms, which exceeds the timeout of {}ms. To disable timeouts, set the POLAR_TIMEOUT_MS environment variable to 0.",
                    elapsed, self.query_timeout_ms
                ),
            }
            .into());
        }
        Ok(())
    }
}

/// Implementations of instructions.
impl PolarVirtualMachine {
    /// Remove all bindings after the last choice point, and try the
    /// next available alternative. If no choice is possible, halt.
    fn backtrack(&mut self) -> PolarResult<()> {
        if self.log {
            self.print("⇒ backtrack");
        }
        self.log("BACKTRACK", &[]);

        loop {
            match self.choices.pop() {
                None => return self.push_goal(Goal::Halt),
                Some(Choice {
                    mut alternatives,
                    bsp,
                    goals,
                    queries,
                    trace,
                    trace_stack,
                }) => {
                    self.binding_manager.backtrack(&bsp);
                    if let Some(mut alternative) = alternatives.pop() {
                        if alternatives.is_empty() {
                            self.goals = goals;
                            self.queries = queries;
                            self.trace = trace;
                            self.trace_stack = trace_stack;
                        } else {
                            self.goals.clone_from(&goals);
                            self.queries.clone_from(&queries);
                            self.trace.clone_from(&trace);
                            self.trace_stack.clone_from(&trace_stack);
                            self.choices.push(Choice {
                                alternatives,
                                bsp,
                                goals,
                                queries,
                                trace,
                                trace_stack,
                            })
                        }
                        self.goals.append(&mut alternative);
                        break;
                    }
                }
            }
        }
        Ok(())
    }

    /// Commit to the current choice.
    fn cut(&mut self, index: usize) {
        self.choices.truncate(index);
    }

    /// Clean up the query stack after completing a query.
    fn pop_query(&mut self) {
        self.queries.pop();
    }

    /// Interact with the debugger.
    fn debug(&mut self, message: &str) -> QueryEvent {
        // Query start time is reset when a debug event occurs.
        self.query_start_time.take();

        QueryEvent::Debug {
            message: message.to_string(),
        }
    }

    /// Halt the VM by clearing all goals and choices.
    fn halt(&mut self) -> QueryEvent {
        self.log("HALT", &[]);
        self.goals.clear();
        self.choices.clear();
        assert!(self.is_halted());
        QueryEvent::Done { result: true }
    }

    /// Comparison operator that essentially performs partial unification.
    #[allow(clippy::many_single_char_names)]
    pub fn isa(&mut self, left: &Term, right: &Term) -> PolarResult<()> {
        self.log_with(
            || format!("MATCHES: {} matches {}", left.to_polar(), right.to_polar()),
            &[left, right],
        );

        match (left.value(), right.value()) {
            (_, Value::Dictionary(_)) => unreachable!("parsed as pattern"),
            (Value::Expression(_), _) | (_, Value::Expression(_)) => {
                unreachable!("encountered bare expression")
            }

            _ if self.kb.read().unwrap().is_union(left) => {
                // A union (currently) only matches itself.
                //
                // TODO(gj): when we have unions beyond `Actor` and `Resource`, we'll need to be
                // smarter about this check since UnionA is more specific than UnionB if UnionA is
                // a member of UnionB.
                let unions_match = (left.is_actor_union() && right.is_actor_union())
                    || (left.is_resource_union() && right.is_resource_union());
                if !unions_match {
                    return self.push_goal(Goal::Backtrack);
                }
            }
            _ if self.kb.read().unwrap().is_union(right) => self.isa_union(left, right)?,

            // TODO(gj): (Var, Rest) + (Rest, Var) cases might be unreachable.
            (Value::Variable(l), Value::Variable(r))
            | (Value::Variable(l), Value::RestVariable(r))
            | (Value::RestVariable(l), Value::Variable(r))
            | (Value::RestVariable(l), Value::RestVariable(r)) => {
                // Two variables.
                match (self.variable_state(l), self.variable_state(r)) {
                    (VariableState::Bound(x), _) => self.push_goal(Goal::Isa {
                        left: x,
                        right: right.clone(),
                    })?,
                    (_, VariableState::Bound(y)) => self.push_goal(Goal::Isa {
                        left: left.clone(),
                        right: y,
                    })?,
                    (_, _) => self.add_constraint(&opn!(Isa, left.clone(), right.clone()))?,
                }
            }
            (Value::Variable(l), _) | (Value::RestVariable(l), _) => match self.variable_state(l) {
                VariableState::Bound(x) => self.push_goal(Goal::Isa {
                    left: x,
                    right: right.clone(),
                })?,
                VariableState::Unbound => self.push_goal(Goal::Unify {
                    left: left.clone(),
                    right: right.clone(),
                })?,
                _ => self.isa_expr(left, right)?,
            },
            (_, Value::Variable(r)) | (_, Value::RestVariable(r)) => match self.variable_state(r) {
                VariableState::Bound(y) => self.push_goal(Goal::Isa {
                    left: left.clone(),
                    right: y,
                })?,
                _ => self.push_goal(Goal::Unify {
                    left: left.clone(),
                    right: right.clone(),
                })?,
            },

            (Value::List(left), Value::List(right)) => {
                self.unify_lists(left, right, |(left, right)| Goal::Isa {
                    left: left.clone(),
                    right: right.clone(),
                })?;
            }

            (Value::Dictionary(left), Value::Pattern(Pattern::Dictionary(right))) => {
                // Check that the left is more specific than the right.
                let left_fields: HashSet<&Symbol> = left.fields.keys().collect();
                let right_fields: HashSet<&Symbol> = right.fields.keys().collect();
                if !right_fields.is_subset(&left_fields) {
                    return self.push_goal(Goal::Backtrack);
                }

                // For each field on the right, isa its value against the corresponding value on
                // the left.
                for (k, v) in right.fields.iter() {
                    let left = left
                        .fields
                        .get(k)
                        .expect("left fields should be a superset of right fields")
                        .clone();
                    self.push_goal(Goal::Isa {
                        left,
                        right: v.clone(),
                    })?;
                }
            }

            (_, Value::Pattern(Pattern::Dictionary(right))) => {
                // For each field in the dict, look up the corresponding field on the instance and
                // then isa them.
                for (field, right_value) in right.fields.iter() {
                    // Generate symbol for the lookup result and leave the variable unbound, so that unification with the result does not fail.
                    // Unification with the lookup result happens in `fn external_call_result()`.
                    let answer = self.kb.read().unwrap().gensym("isa_value");
                    let call_id = self.new_call_id(&answer);

                    let lookup = Goal::LookupExternal {
                        instance: left.clone(),
                        call_id,
                        field: right_value.clone_with_value(Value::String(field.0.clone())),
                    };
                    let isa = Goal::Isa {
                        left: Term::from(answer),
                        right: right_value.clone(),
                    };
                    self.append_goals(vec![lookup, isa])?;
                }
            }

            (_, Value::Pattern(Pattern::Instance(right_literal))) => {
                // Check fields
                self.push_goal(Goal::Isa {
                    left: left.clone(),
                    right: right.clone_with_value(Value::Pattern(Pattern::Dictionary(
                        right_literal.fields.clone(),
                    ))),
                })?;
                // Check class
                self.push_goal(Goal::IsaExternal {
                    instance: left.clone(),
                    literal: right_literal.clone(),
                })?;
            }

            // Default case: x isa y if x = y.
            _ => self.push_goal(Goal::Unify {
                left: left.clone(),
                right: right.clone(),
            })?,
        }
        Ok(())
    }

    fn get_names(&self, s: &Symbol) -> HashSet<Symbol> {
        let cycles = self
            .binding_manager
            .get_constraints(s)
            .constraints()
            .into_iter()
            .filter_map(|con| match con.operator {
                Operator::Unify | Operator::Eq => {
                    if let (Ok(l), Ok(r)) = (
                        con.args[0].value().as_symbol(),
                        con.args[1].value().as_symbol(),
                    ) {
                        Some((l.clone(), r.clone()))
                    } else {
                        None
                    }
                }
                _ => None,
            });

        partition_equivs(cycles)
            .into_iter()
            .find(|c| c.contains(s))
            .unwrap_or_else(|| {
                let mut hs = HashSet::with_capacity(1);
                hs.insert(s.clone());
                hs
            })
    }

    fn isa_expr(&mut self, left: &Term, right: &Term) -> PolarResult<()> {
        match right.value() {
            Value::Pattern(Pattern::Dictionary(fields)) => {
                // Produce a constraint like left.field = value
                let to_unify = |(field, value): (&Symbol, &Term)| -> Term {
                    let value = self.deep_deref(value);
                    let field = right.clone_with_value(value!(field.0.as_ref()));
                    let left = left.clone_with_value(value!(op!(Dot, left.clone(), field)));
<<<<<<< HEAD
                    opn!(Unify, left, value)
=======
                    term!(op!(Unify, left, value))
>>>>>>> 8e802e93
                };

                let constraints = fields.fields.iter().rev().map(to_unify).collect::<Vec<_>>();
                for op in constraints {
                    self.add_constraint(&op)?;
                }
            }
            Value::Pattern(Pattern::Instance(InstanceLiteral { fields, tag })) => {
                // TODO(gj): assert that a simplified expression contains at most 1 unification
                // involving a particular variable.
                // TODO(gj): Ensure `op!(And) matches X{}` doesn't die after these changes.
                let var = left.value().as_symbol()?;

                // Get the existing partial on the LHS variable.
                let partial = self.binding_manager.get_constraints(var);

                let names = self.get_names(var);
                let output = names.clone();

                let partial = partial.into();
                let (simplified, _) = simplify_partial(var, partial, output, false);

                let simplified = simplified.value().as_expression()?;

                // TODO (dhatch): what if there is more than one var = dot_op constraint?
                // What if the one there is is in a not, or an or, or something
                let lhs_of_matches = simplified
                    .constraints()
                    .into_iter()
                    .find_map(|c| {
                        // If the simplified partial includes a `var = dot_op` constraint, use the
                        // dot op as the LHS of the matches.
                        if c.operator != Operator::Unify {
                            None
                        } else if &c.args[0] == left &&
                            matches!(c.args[1].value().as_expression(), Ok(o) if o.operator == Operator::Dot) {
                            Some(c.args[1].clone())
                        } else if &c.args[1] == left &&
                            matches!(c.args[0].value().as_expression(), Ok(o) if o.operator == Operator::Dot) {
                            Some(c.args[0].clone())
                        } else {
                            None
                        }
                    })
                    .unwrap_or_else(|| left.clone());

                // Construct field-less matches operation.
                let tag_pattern = right.clone_with_value(value!(pattern!(instance!(tag.clone()))));
                let type_constraint = op!(Isa, left.clone(), tag_pattern);

                let new_matches = op!(Isa, lhs_of_matches, right.clone());

                let runnable = Box::new(IsaConstraintCheck::new(
                    simplified.constraints(),
                    new_matches,
                    names,
                ));

                // Construct field constraints.
                let field_constraints = fields.fields.iter().rev().map(|(f, v)| {
                    let v = self.deep_deref(v);
                    let field = right.clone_with_value(value!(f.0.as_ref()));
                    let left = left.clone_with_value(value!(op!(Dot, left.clone(), field)));
                    op!(Unify, left, v)
                });

                let mut add_constraints = vec![type_constraint];
                add_constraints.extend(field_constraints.into_iter());

                // Run compatibility check.
                self.choose_conditional(
                    vec![Goal::Run { runnable }],
                    add_constraints
                        .into_iter()
                        .map(|op| Goal::AddConstraint { term: op.into() })
                        .collect(),
                    vec![Goal::CheckError, Goal::Backtrack],
                )?;
            }
            _ => self.add_constraint(&op!(Unify, left.clone(), right.clone()).into())?,
        }
        Ok(())
    }

    /// To evaluate `left matches Union`, look up `Union`'s member classes and create a choicepoint
    /// to check if `left` matches any of them.
    fn isa_union(&mut self, left: &Term, union: &Term) -> PolarResult<()> {
        let member_isas = {
            let kb = self.kb.read().unwrap();
            let members = kb.get_union_members(union).iter();
            members
                .map(|member| {
                    let tag = member.value().as_symbol().unwrap().0.as_str();
                    member.clone_with_value(value!(pattern!(instance!(tag))))
                })
                .map(|pattern| {
                    vec![Goal::Isa {
                        left: left.clone(),
                        right: pattern,
                    }]
                })
                .collect::<Vec<Goals>>()
        };
        self.choose(member_isas)
    }

    pub fn lookup(&mut self, dict: &Dictionary, field: &Term, value: &Term) -> PolarResult<()> {
        let field = self.deep_deref(field);
        match field.value() {
            Value::Variable(_) => {
                let mut alternatives = vec![];
                for (k, v) in &dict.fields {
                    let mut goals: Goals = vec![];
                    // attempt to unify dict key with field
                    // if `field` is bound, unification will only succeed for the matching key
                    // if `field` is unbound, unification will succeed for all keys
                    goals.push(Goal::Unify {
                        left: field.clone_with_value(Value::String(k.clone().0)),
                        right: field.clone(),
                    });
                    // attempt to unify dict value with result
                    goals.push(Goal::Unify {
                        left: v.clone(),
                        right: value.clone(),
                    });
                    alternatives.push(goals);
                }
                self.choose(alternatives)?;
            }
            Value::String(field) => {
                if let Some(retrieved) = dict.fields.get(&Symbol(field.clone())) {
                    self.push_goal(Goal::Unify {
                        left: retrieved.clone(),
                        right: value.clone(),
                    })?;
                } else {
                    self.push_goal(Goal::Backtrack)?;
                }
            }
            v => {
                return Err(self.type_error(
                    &field,
                    format!("cannot look up field {:?} on a dictionary", v),
                ))
            }
        };
        Ok(())
    }

    /// Return an external call event to look up a field's value
    /// in an external instance. Push a `Goal::LookupExternal` as
    /// an alternative on the last choice point to poll for results.
    pub fn lookup_external(
        &mut self,
        call_id: u64,
        instance: &Term,
        field: &Term,
    ) -> PolarResult<QueryEvent> {
        let (field_name, args, kwargs): (
            Symbol,
            Option<Vec<Term>>,
            Option<BTreeMap<Symbol, Term>>,
        ) = match self.deep_deref(field).value() {
            Value::Call(Call { name, args, kwargs }) => (
                name.clone(),
                Some(args.iter().map(|arg| self.deep_deref(arg)).collect()),
                kwargs.as_ref().map(|unwrapped| {
                    unwrapped
                        .iter()
                        .map(|(k, v)| (k.to_owned(), self.deep_deref(v)))
                        .collect()
                }),
            ),
            Value::String(field) => (Symbol(field.clone()), None, None),
            v => {
                return Err(self.type_error(
                    field,
                    format!("cannot look up field {:?} on an external instance", v),
                ))
            }
        };

        // add an empty choice point; lookups return only one value
        // but we'll want to cut if we get back nothing
        self.push_choice(vec![]);

        self.log_with(
            || {
                let mut msg = format!("LOOKUP: {}.{}", instance.to_string(), field_name);
                msg.push('(');
                let args = args
                    .clone()
                    .unwrap_or_else(Vec::new)
                    .into_iter()
                    .map(|a| a.to_polar());
                let kwargs = kwargs
                    .clone()
                    .unwrap_or_else(BTreeMap::new)
                    .into_iter()
                    .map(|(k, v)| format!("{}: {}", k, v.to_polar()));
                msg.push_str(&args.chain(kwargs).collect::<Vec<String>>().join(", "));
                msg.push(')');
                msg
            },
            &[],
        );

        Ok(QueryEvent::ExternalCall {
            call_id,
            instance: self.deep_deref(instance),
            attribute: field_name,
            args,
            kwargs,
        })
    }

    pub fn isa_external(
        &mut self,
        instance: &Term,
        literal: &InstanceLiteral,
    ) -> PolarResult<QueryEvent> {
        let (call_id, answer) = self.new_call_var("isa", false.into());
        self.push_goal(Goal::Unify {
            left: answer,
            right: Term::from(true),
        })?;

        Ok(QueryEvent::ExternalIsa {
            call_id,
            instance: self.deep_deref(instance),
            class_tag: literal.tag.clone(),
        })
    }

    pub fn next_external(&mut self, call_id: u64, iterable: &Term) -> PolarResult<QueryEvent> {
        // add another choice point for the next result
        self.push_choice(vec![vec![Goal::NextExternal {
            call_id,
            iterable: iterable.clone(),
        }]]);

        Ok(QueryEvent::NextExternal {
            call_id,
            iterable: iterable.clone(),
        })
    }

    pub fn make_external(&self, constructor: &Term, instance_id: u64) -> QueryEvent {
        QueryEvent::MakeExternal {
            instance_id,
            constructor: self.deep_deref(constructor),
        }
    }

    pub fn check_error(&self) -> PolarResult<QueryEvent> {
        if let Some(error) = &self.external_error {
            let term = match self.trace.last().map(|t| t.node.clone()) {
                Some(Node::Term(t)) => Some(t),
                _ => None,
            };
            let stack_trace = self.stack_trace();
            let error = error::RuntimeError::Application {
                msg: error.clone(),
                stack_trace: Some(stack_trace),
            };
            Err(if let Some(term) = term {
                self.set_error_context(&term, error)
            } else {
                error.into()
            })
        } else {
            Ok(QueryEvent::None)
        }
    }

    /// Query for the provided term.
    ///
    /// Uses the knowledge base to get an ordered list of rules.
    /// Creates a choice point over each rule, where each alternative
    /// consists of unifying the rule head with the arguments, then
    /// querying for each body clause.
    fn query(&mut self, term: &Term) -> PolarResult<QueryEvent> {
        // Don't log if it's just a single element AND like lots of rule bodies tend to be.
        match &term.value() {
            Value::Expression(Operation {
                operator: Operator::And,
                args,
            }) if args.len() < 2 => (),
            _ => {
                self.log_with(|| format!("QUERY: {}", term.to_polar()), &[term]);
            }
        };

        self.queries.push(term.clone());
        self.push_goal(Goal::PopQuery { term: term.clone() })?;
        self.trace.push(Rc::new(Trace {
            node: Node::Term(term.clone()),
            children: vec![],
        }));

        match &term.value() {
            Value::Call(predicate) => {
                self.query_for_predicate(predicate.clone())?;
            }
            Value::Expression(_) => {
                return self.query_for_operation(term);
            }
            Value::Variable(sym) => {
                self.push_goal(
                    if let VariableState::Bound(val) = self.variable_state(sym) {
                        Goal::Query { term: val }
                    } else {
                        // variable was unbound
                        // apply a constraint to variable that it must be truthy
                        Goal::Unify {
                            left: term.clone(),
<<<<<<< HEAD
                            right: true.into(),
=======
                            right: term!(true),
>>>>>>> 8e802e93
                        }
                    },
                )?
            }
            Value::Boolean(value) => {
                if !value {
                    // Backtrack if the boolean is false.
                    self.push_goal(Goal::Backtrack)?;
                }

                return Ok(QueryEvent::None);
            }
            _ => {
                // everything else dies horribly and in pain
                return Err(self.type_error(
                    term,
                    format!(
                        "{} isn't something that is true or false so can't be a condition",
                        term.value().to_polar()
                    ),
                ));
            }
        }
        Ok(QueryEvent::None)
    }

    /// Select applicable rules for predicate.
    /// Sort applicable rules by specificity.
    /// Create a choice over the applicable rules.
    fn query_for_predicate(&mut self, predicate: Call) -> PolarResult<()> {
        assert!(predicate.kwargs.is_none());
        let goals = match self.kb.read().unwrap().get_generic_rule(&predicate.name) {
            None => vec![Goal::Backtrack],
            Some(generic_rule) => {
                assert_eq!(generic_rule.name, predicate.name);

                // Pre-filter rules.
                let args = predicate.args.iter().map(|t| self.deep_deref(t)).collect();
                let pre_filter = generic_rule.get_applicable_rules(&args);

                self.polar_log_mute = true;

                // Filter rules by applicability.
                vec![
                    Goal::TraceStackPush,
                    Goal::FilterRules {
                        applicable_rules: vec![],
                        unfiltered_rules: pre_filter,
                        args: predicate.args,
                    },
                    Goal::TraceStackPop,
                ]
            }
        };
        self.append_goals(goals)
    }

    fn query_for_operation(&mut self, term: &Term) -> PolarResult<QueryEvent> {
        let operation = term.value().as_expression().unwrap();
        let mut args = operation.args.clone();
        match operation.operator {
            Operator::And => {
                // Query for each conjunct.
                self.push_goal(Goal::TraceStackPop)?;
                self.append_goals(args.into_iter().map(|term| Goal::Query { term }))?;
                self.push_goal(Goal::TraceStackPush)?;
            }
            Operator::Or => {
                // Make an alternative Query for each disjunct.
                self.choose(args.into_iter().map(|term| vec![Goal::Query { term }]))?;
            }
            Operator::Not => {
                // Query in a sub-VM and invert the results.
                assert_eq!(args.len(), 1);
                let term = args.pop().unwrap();
                let add_constraints = Rc::new(RefCell::new(Bindings::new()));
                let inverter = Box::new(Inverter::new(
                    self,
                    vec![Goal::Query { term }],
                    add_constraints.clone(),
                    self.bsp(),
                ));
                self.choose_conditional(
                    vec![Goal::Run { runnable: inverter }],
                    vec![Goal::AddConstraintsBatch { add_constraints }],
                    vec![Goal::Backtrack],
                )?;
            }
            Operator::Assign => {
                assert_eq!(args.len(), 2);
                let right = args.pop().unwrap();
                let left = args.pop().unwrap();
                match (left.value(), right.value()) {
                    (Value::Variable(var), _) => match self.variable_state(var) {
                        VariableState::Unbound => {
                            self.push_goal(Goal::Unify { left, right })?;
                        }
                        _ => {
                            return Err(self.type_error(
                                &left,
                                format!(
                                    "Can only assign to unbound variables, {} is not unbound.",
                                    var.to_polar()
                                ),
                            ));
                        }
                    },
                    _ => {
                        return Err(self.type_error(
                            &left,
                            format!("Cannot assign to type {}.", left.to_polar()),
                        ))
                    }
                }
            }

            Operator::Unify => {
                // Push a `Unify` goal
                assert_eq!(args.len(), 2);
                let right = args.pop().unwrap();
                let left = args.pop().unwrap();
                self.push_goal(Goal::Unify { left, right })?
            }
            Operator::Dot => {
                return self.query_op_helper(term, Self::dot_op_helper, false, false);
            }

            Operator::Lt
            | Operator::Gt
            | Operator::Leq
            | Operator::Geq
            | Operator::Eq
            | Operator::Neq => {
                return self.query_op_helper(term, Self::comparison_op_helper, true, true);
            }

            Operator::Add
            | Operator::Sub
            | Operator::Mul
            | Operator::Div
            | Operator::Mod
            | Operator::Rem => {
                return self.query_op_helper(term, Self::arithmetic_op_helper, true, true);
            }

            Operator::In => {
                return self.query_op_helper(term, Self::in_op_helper, false, true);
            }

            Operator::Debug => {
                let message = self.debugger.break_msg(self).unwrap_or_else(|| {
                    format!(
                        "debug({})",
                        args.iter()
                            .map(|arg| self.deep_deref(arg).to_polar())
                            .collect::<Vec<String>>()
                            .join(", ")
                    )
                });
                self.push_goal(Goal::Debug { message })?;
            }
            Operator::Print => {
                self.print(
                    &args
                        .iter()
                        .map(|arg| self.deep_deref(arg).to_polar())
                        .collect::<Vec<String>>()
                        .join(", "),
                );
            }
            Operator::New => {
                assert_eq!(args.len(), 2);
                let result = args.pop().unwrap();
                assert!(
                    matches!(result.value(), Value::Variable(_)),
                    "Must have result variable as second arg."
                );
                let constructor = args.pop().unwrap();

                let instance_id = self.new_id();
                let instance =
                    constructor.clone_with_value(Value::ExternalInstance(ExternalInstance {
                        instance_id,
                        constructor: Some(constructor.clone()),
                        repr: Some(constructor.to_polar()),
                    }));

                // A goal is used here in case the result is already bound to some external
                // instance.
                self.append_goals(vec![
                    Goal::Unify {
                        left: result,
                        right: instance,
                    },
                    Goal::MakeExternal {
                        instance_id,
                        constructor,
                    },
                ])?;
            }
            Operator::Cut => {
                if self.query_contains_partial {
                    return Err(self.set_error_context(
                        term,
                        error::RuntimeError::Unsupported {
                            msg: "cannot use cut with partial evaluation".to_string(),
                        },
                    ));
                }

                // Remove all choices created before this cut that are in the
                // current rule body.
                let mut choice_index = self.choices.len();
                for choice in self.choices.iter().rev() {
                    // Comparison excludes the rule body & cut operator (the last two elements of self.queries)
                    let prefix = &self.queries[..(self.queries.len() - 2)];
                    if choice.queries.starts_with(prefix) {
                        // If the choice has the same query stack as the current
                        // query stack, remove it.
                        choice_index -= 1;
                    } else {
                        break;
                    }
                }

                self.push_goal(Goal::Cut { choice_index })?;
            }
            Operator::Isa => {
                // TODO (dhatch): Use query op helper.
                assert_eq!(args.len(), 2);
                let right = args.pop().unwrap();
                let left = args.pop().unwrap();
                self.push_goal(Goal::Isa { left, right })?
            }
            Operator::ForAll => {
                assert_eq!(args.len(), 2);
                let action = args.pop().unwrap();
                let condition = args.pop().unwrap();
                // For all is implemented as !(condition, !action).
                let op = Operation {
                    operator: Operator::Not,
                    args: vec![term.clone_with_value(Value::Expression(Operation {
                        operator: Operator::And,
                        args: vec![
                            condition,
                            term.clone_with_value(Value::Expression(Operation {
                                operator: Operator::Not,
                                args: vec![action],
                            })),
                        ],
                    }))],
                };
                let double_negation = term.clone_with_value(Value::Expression(op));
                self.push_goal(Goal::Query {
                    term: double_negation,
                })?;
            }
        }
        Ok(QueryEvent::None)
    }

    /// Handle variables & constraints as arguments to various operations.
    /// Calls the `eval` method to handle ground terms.
    ///
    /// Arguments:
    ///
    /// - handle_unbound_left_var: If set to `false`, allow `eval` to handle
    ///   operations with an unbound left variable, instead of adding a constraint.
    ///   Some operations, like `In`, emit new goals or choice points when the left
    ///   operand is a variable.
    /// - handle_unbound_right_var: Same as above but for the RHS. `Dot` uses this.
    #[allow(clippy::many_single_char_names)]
    fn query_op_helper<F>(
        &mut self,
        term: &Term,
        eval: F,
        handle_unbound_left_var: bool,
        handle_unbound_right_var: bool,
    ) -> PolarResult<QueryEvent>
    where
        F: Fn(&mut Self, &Term) -> PolarResult<QueryEvent>,
    {
        let Operation { operator: op, args } = term.value().as_expression().unwrap();

        let mut args = args.clone();
        assert!(args.len() >= 2);
        let left = &args[0];
        let right = &args[1];

        match (left.value(), right.value()) {
            (Value::Expression(_), _)
            | (_, Value::Expression(_))
            | (Value::RestVariable(_), _)
            | (_, Value::RestVariable(_)) => {
                panic!("invalid query");
            }
            _ => {}
        };

        if let Value::Variable(r) = right.value() {
            if let VariableState::Bound(x) = self.variable_state(r) {
                args[1] = x;
                self.push_goal(Goal::Query {
                    term: term.clone_with_value(Value::Expression(Operation {
                        operator: *op,
                        args,
                    })),
                })?;
                return Ok(QueryEvent::None);
            } else if !handle_unbound_right_var && left.value().as_symbol().is_err() {
                return eval(self, term);
            }
        }

        if let Value::Variable(l) = left.value() {
            if let VariableState::Bound(x) = self.variable_state(l) {
                args[0] = x;
                self.push_goal(Goal::Query {
                    term: term.clone_with_value(Value::Expression(Operation {
                        operator: *op,
                        args,
                    })),
                })?;
                return Ok(QueryEvent::None);
            } else if !handle_unbound_left_var && right.value().as_symbol().is_err() {
                return eval(self, term);
            }
        }

        if left.value().as_symbol().is_ok() || right.value().as_symbol().is_ok() {
            self.add_constraint(term)?;
            return Ok(QueryEvent::None);
        }

        eval(self, term)
    }

    /// Evaluate comparison operations.
    fn comparison_op_helper(&mut self, term: &Term) -> PolarResult<QueryEvent> {
        let Operation { operator: op, args } = term.value().as_expression().unwrap();

        assert_eq!(args.len(), 2);
        let left = &args[0];
        let right = &args[1];

        match (left.value(), right.value()) {
            (Value::ExternalInstance(_), _) | (_, Value::ExternalInstance(_)) => {
                // Generate a symbol for the external result and bind to `false` (default).
                let (call_id, answer) = self.new_call_var("external_op_result", false.into());

                // Check that the external result is `true` when we return.
                self.push_goal(Goal::Unify {
                    left: answer,
                    right: Term::from(true),
                })?;

                // Emit an event for the external operation.
                Ok(QueryEvent::ExternalOp {
                    call_id,
                    operator: *op,
                    args: vec![left.clone(), right.clone()],
                })
            }
            _ => {
                if !compare(*op, left, right)? {
                    self.push_goal(Goal::Backtrack)?;
                }
                Ok(QueryEvent::None)
            }
        }
    }

    // TODO(ap, dhatch): Rewrite 3-arg arithmetic ops as 2-arg + unify,
    // like we do for dots; e.g., `+(a, b, c)` → `c = +(a, b)`.
    /// Evaluate arithmetic operations.
    fn arithmetic_op_helper(&mut self, term: &Term) -> PolarResult<QueryEvent> {
        let Operation { operator: op, args } = term.value().as_expression().unwrap();

        assert_eq!(args.len(), 3);
        let left = &args[0];
        let right = &args[1];
        let result = &args[2];
        assert!(matches!(result.value(), Value::Variable(_)));

        match (left.value(), right.value()) {
            (Value::Number(left), Value::Number(right)) => {
                if let Some(answer) = match op {
                    Operator::Add => *left + *right,
                    Operator::Sub => *left - *right,
                    Operator::Mul => *left * *right,
                    Operator::Div => *left / *right,
                    Operator::Mod => (*left).modulo(*right),
                    Operator::Rem => *left % *right,
                    _ => {
                        return Err(self.set_error_context(
                            term,
                            error::RuntimeError::Unsupported {
                                msg: format!("numeric operation {}", op.to_polar()),
                            },
                        ));
                    }
                } {
                    self.push_goal(Goal::Unify {
                        left: term.clone_with_value(Value::Number(answer)),
                        right: result.clone(),
                    })?;
                    Ok(QueryEvent::None)
                } else {
                    Err(self.set_error_context(
                        term,
                        error::RuntimeError::ArithmeticError {
                            msg: term.to_polar(),
                        },
                    ))
                }
            }
            (_, _) => Err(self.set_error_context(
                term,
                error::RuntimeError::Unsupported {
                    msg: format!("unsupported arithmetic operands: {}", term.to_polar()),
                },
            )),
        }
    }

    /// Push appropriate goals for lookups on dictionaries and instances.
    fn dot_op_helper(&mut self, term: &Term) -> PolarResult<QueryEvent> {
        let Operation { operator: op, args } = term.value().as_expression().unwrap();
        assert_eq!(*op, Operator::Dot, "expected a dot operation");

        let mut args = args.clone();
        assert_eq!(args.len(), 3);
        let object = &args[0];
        let field = &args[1];
        let value = &args[2];

        match object.value() {
            // Push a `Lookup` goal for simple field lookups on dictionaries.
            Value::Dictionary(dict)
                if matches!(field.value(), Value::String(_) | Value::Variable(_)) =>
            {
                self.push_goal(Goal::Lookup {
                    dict: dict.clone(),
                    field: field.clone(),
                    value: args.remove(2),
                })?
            }
            // Push an `ExternalLookup` goal for external instances and built-ins.
            Value::Dictionary(_)
            | Value::ExternalInstance(_)
            | Value::List(_)
            | Value::Number(_)
            | Value::String(_) => {
                let answer = self.kb.read().unwrap().gensym("lookup_value");
                let call_id = self.new_call_id(&answer);
                self.append_goals(vec![
                    Goal::LookupExternal {
                        call_id,
                        field: field.clone(),
                        instance: object.clone(),
                    },
                    Goal::CheckError,
                    Goal::Unify {
                        left: value.clone(),
                        right: Term::from(answer),
                    },
                ])?;
            }
            Value::Variable(v) => {
                if matches!(field.value(), Value::Call(_)) {
                    return Err(self.set_error_context(
                        object,
                        error::RuntimeError::Unsupported {
                            msg: format!("cannot call method on unbound variable {}", v),
                        },
                    ));
                }

                // Translate `.(object, field, value)` → `value = .(object, field)`.
                let dot2 = op!(Dot, object.clone(), field.clone());
                let value = self.deep_deref(value);
                let term = Term::from(op!(Unify, value, dot2.into()));
                self.add_constraint(&term)?;
            }
            _ => {
                return Err(self.type_error(
                    object,
                    format!(
                        "can only perform lookups on dicts and instances, this is {}",
                        object.to_polar()
                    ),
                ))
            }
        }
        Ok(QueryEvent::None)
    }

<<<<<<< HEAD
    /// Check for partially bound or unbound variable arguments to an external call.
    /// If any arguments are partially bound or unbound, return an error.
    /// The only exception is the method `OsoRoles.role_allows()`, which expects a partially bound resource argument.
    /// If the call is `OsoRoles.role_allows()`, return a term representing a special constraint for the method call.
    fn check_partial_args(
        &self,
        object: &Term,
        field: &Term,
        value: &Term,
    ) -> PolarResult<Option<Term>> {
        // If the lookup is a `Value::Call`, then we need to check for partial args
        let (name, args, maybe_kwargs): (Symbol, Vec<Term>, Option<BTreeMap<Symbol, Term>>) =
            match self.deep_deref(field).value() {
                Value::Call(Call { name, args, kwargs }) => (
                    name.clone(),
                    args.iter().map(|arg| self.deep_deref(arg)).collect(),
                    kwargs.as_ref().map(|unwrapped| {
                        unwrapped
                            .iter()
                            .map(|(k, v)| (k.to_owned(), self.deep_deref(v)))
                            .collect()
                    }),
                ),
                _ => return Ok(None),
            };

        // get all partially-bound args
        let partial_args = args
            .iter()
            .enumerate()
            .filter_map(|(i, arg)| {
                if let Value::Variable(v) = arg.value() {
                    match self.binding_manager.variable_state(v) {
                        // bound variables are fine, continue
                        VariableState::Bound(_) => None,
                        // TODO: temporary fix so that partial variables are only fine if being passed into "role_allows"
                        VariableState::Partial => Some(Ok((i, arg))),
                        VariableState::Unbound => Some(Err(self.set_error_context(
                            field,
                            error::RuntimeError::Unsupported {
                                msg: format!(
                                    "cannot call method {} with unbound variable argument {}",
                                    name, v
                                ),
                            },
                        ))),
                    }
                } else {
                    None
                }
            })
            .collect::<Result<Vec<_>, _>>()?;

        // get all partially-bound kwargs
        let partial_kwargs = maybe_kwargs
                .clone()
                .map(|kwargs| {
                    kwargs
                        .iter()
                        .filter_map(|(key, arg)| {
                            if let Value::Variable(v) = arg.value() {
                                match self.binding_manager.variable_state(v) {
                                    // bound variables are fine, continue
                                    VariableState::Bound(_) => None,
                                    // TODO: temporary fix so that partial variables are only fine if being passed into "role_allows"
                                    VariableState::Partial => Some(Ok((key.clone(), arg.clone()))),
                                    VariableState::Unbound => Some(Err(self.set_error_context(
                                        field,
                                        error::RuntimeError::Unsupported {
                                            msg: format!(
                                                "cannot call method {} with unbound variable argument {}", name, v
                                            ),
                                        },
                                    ))),
                                }
                            } else {
                                None
                            }
                        })
                        .collect::<Result<Vec<_>, _>>()
                })
                .transpose()?.unwrap_or_else(Vec::new);

        // If there are no partial args or kwargs, return
        if partial_args.len() + partial_kwargs.len() == 0 {
            return Ok(None);
        }

        // TODO: temprorary fix--If there are partial args, they must be called on `role_allows` or `actor_can_assume_role`
        if let Value::ExternalInstance(external) = self.deep_deref(object).value() {
            if let Some(repr) = external.repr.clone() {
                if repr.contains("sqlalchemy_oso.roles.OsoRoles")
                    && (name.0 == "role_allows" || name.0 == "actor_can_assume_role")
                {
                    if partial_args.len() + partial_kwargs.len() > 1 {
                        // More than 1 partial arg results in error
                        return Err(self.set_error_context(
                                        field,
                                        error::RuntimeError::Unsupported {
                                            msg: format!("Cannot call method {} with more than 1 partially bound argument.", name.0
                                            ),
                                        }));
                    } else if partial_args.len() == 1 && partial_args[0].0 != 2 {
                        // Non-resource partial arg results in error
                        return Err(self.set_error_context(
                                        field,
                                        error::RuntimeError::Unsupported {
                                            msg: format!("Cannot call method {} with partially bound argument at index {}.", name.0, partial_args[0].0
                                            ),
                                        }));
                    } else if partial_kwargs.len() == 1 && partial_kwargs[0].0 != sym!("resource") {
                        return Err(self.set_error_context(
                                        field,
                                        error::RuntimeError::Unsupported {
                                            msg: format!("Cannot call method {} with partially bound argument with keyword {}.", name.0, partial_kwargs[0].0
                                            ),
                                        }));
                    }
                    let dot = opn!(
                        Dot,
                        object.clone(),
                        Call {
                            name,
                            args,
                            kwargs: maybe_kwargs
                        }
                        .into()
                    );
                    let constraint_term = opn!(Unify, value.clone(), dot);
                    return Ok(Some(constraint_term));
                }
            }
        }
        // If the call wasn't to one of the specially-allowed methods, throw an error
        Err(self.set_error_context(
            field,
            error::RuntimeError::Unsupported {
                msg: format!(
                    "cannot call method {} with partially-bound arguments.",
                    name,
                ),
            },
        ))
    }

=======
>>>>>>> 8e802e93
    fn in_op_helper(&mut self, term: &Term) -> PolarResult<QueryEvent> {
        let Operation { args, .. } = term.value().as_expression().unwrap();

        assert_eq!(args.len(), 2);
        let item = &args[0];
        let iterable = &args[1];
        let item_is_ground = item.is_ground();

        match iterable.value() {
            // Unify item with each element of the list, skipping non-matching ground terms.
            Value::List(terms) => self.choose(
                terms
                    .iter()
                    .filter(|term| {
                        !item_is_ground || !term.is_ground() || term.value() == item.value()
                    })
                    .map(|term| match term.value() {
                        Value::RestVariable(v) => {
                            let term = op!(In, item.clone(), Term::from(v.clone())).into();
                            vec![Goal::Query { term }]
                        }
                        _ => vec![Goal::Unify {
                            left: item.clone(),
                            right: term.clone(),
                        }],
                    })
                    .collect::<Vec<Goals>>(),
            )?,
            // Unify item with each (k, v) pair of the dict, skipping non-matching ground terms.
            Value::Dictionary(dict) => self.choose(
                dict.fields
                    .iter()
                    .map(|(k, v)| {
                        iterable.clone_with_value(Value::List(vec![
                            v.clone_with_value(Value::String(k.0.clone())),
                            v.clone(),
                        ]))
                    })
                    .filter(|term| {
                        !item_is_ground || !term.is_ground() || term.value() == item.value()
                    })
                    .map(|term| {
                        vec![Goal::Unify {
                            left: item.clone(),
                            right: term,
                        }]
                    })
                    .collect::<Vec<Goals>>(),
            )?,
            // Unify item with each element of the string
            // FIXME (gw): this seems strange, wouldn't a substring search make more sense?
            Value::String(s) => self.choose(
                s.chars()
                    .map(|c| c.to_string())
                    .map(Value::String)
                    .filter(|c| !item_is_ground || c == item.value())
                    .map(|c| {
                        vec![Goal::Unify {
                            left: item.clone(),
                            right: iterable.clone_with_value(c),
                        }]
                    })
                    .collect::<Vec<Goals>>(),
            )?,
            // Push an `ExternalLookup` goal for external instances
            Value::ExternalInstance(_) => {
                // Generate symbol for next result and leave the variable unbound, so that unification with the result does not fail
                // Unification of the `next_sym` variable with the result of `NextExternal` happens in `fn external_call_result()`
                // `external_call_result` is the handler for results from both `LookupExternal` and `NextExternal`, so neither can bind the
                // call ID variable to `false`.
                let next_sym = self.kb.read().unwrap().gensym("next_value");
                let call_id = self.new_call_id(&next_sym);

                // append unify goal to be evaluated after
                // next result is fetched
                self.append_goals(vec![
                    Goal::NextExternal {
                        call_id,
                        iterable: self.deep_deref(iterable),
                    },
                    Goal::Unify {
                        left: item.clone(),
                        right: Term::from(next_sym),
                    },
                ])?;
            }
            _ => {
                return Err(self.type_error(
                    iterable,
                    format!(
                        "can only use `in` on an iterable value, this is {:?}",
                        iterable.value()
                    ),
                ));
            }
        }
        Ok(QueryEvent::None)
    }

    /// Unify `left` and `right` terms.
    ///
    /// Outcomes of a unification are:
    ///  - Successful unification => bind zero or more variables to values
    ///  - Recursive unification => more `Unify` goals are pushed onto the stack
    ///  - Failure => backtrack
    fn unify(&mut self, left: &Term, right: &Term) -> PolarResult<()> {
        match (left.value(), right.value()) {
            (Value::Expression(op), other) | (other, Value::Expression(op)) => {
                match op {
                    // this branch handles dot ops that were rewritten for inclusion
                    // in a partial by Vm::dot_op_helper(), but then queried again after
                    // the partial was bound by Vm::bind().
                    Operation {
                        operator: Operator::Dot,
                        args,
                    } if args.len() == 2 => {
                        let term = Term::from(op!(
                            Dot,
                            args[0].clone(),
                            args[1].clone(),
                            Term::from(other.clone())
                        ));
                        self.push_goal(Goal::Query { term })?
                    }
                    // otherwise this should never happen.
                    _ => {
                        return Err(self.type_error(
                            left,
                            format!(
                                "cannot unify expressions directly `{}` = `{}`",
                                left.to_polar(),
                                right.to_polar()
                            ),
                        ))
                    }
                }
            }
            (Value::Pattern(_), _) | (_, Value::Pattern(_)) => {
                return Err(self.type_error(
                    left,
                    format!(
                        "cannot unify patterns directly `{}` = `{}`",
                        left.to_polar(),
                        right.to_polar()
                    ),
                ));
            }

            // Unify two variables.
            // TODO(gj): (Var, Rest) + (Rest, Var) cases might be unreachable.
            (Value::Variable(l), Value::Variable(r))
            | (Value::Variable(l), Value::RestVariable(r))
            | (Value::RestVariable(l), Value::Variable(r))
            | (Value::RestVariable(l), Value::RestVariable(r)) => {
                // FIXME(gw):
                // if the variables are the same the unification succeeds, so
                // we don't need to do anything. but this causes an inconsistency
                // with NaN where `nan = nan` is false but `x = nan and x = x` is
                // true. if we really want to keep the NaN equality semantics
                // maybe we can have `nan = nan` but not `nan == nan`?
                if l != r {
                    match (self.variable_state(l), self.variable_state(r)) {
                        (VariableState::Bound(x), VariableState::Bound(y)) => {
                            // Both variables are bound. Unify their values.
                            self.push_goal(Goal::Unify { left: x, right: y })?;
                        }
                        _ => {
                            // At least one variable is unbound. Bind it.
                            if self.bind(l, right.clone()).is_err() {
                                self.push_goal(Goal::Backtrack)?;
                            }
                        }
                    }
                }
            }

            // FIXME(gw): i think we might actually want this, see the comment
            // above about unifying variables.
            // (Value::Number(Numeric::Float(a)),
            //  Value::Number(Numeric::Float(b)))
            //     if a.is_nan() && b.is_nan() => (),

            // Unify/bind a variable on the left with/to the term on the right.
            (Value::Variable(var), _) | (Value::RestVariable(var), _) => {
                let right = right.clone();
                match self.variable_state(var) {
                    VariableState::Bound(value) => {
                        self.push_goal(Goal::Unify { left: value, right })?;
                    }
                    _ => {
                        if self.bind(var, right).is_err() {
                            self.push_goal(Goal::Backtrack)?;
                        }
                    }
                }
            }

            // Unify/bind a variable on the right with/to the term on the left.
            (_, Value::Variable(var)) | (_, Value::RestVariable(var)) => {
                let left = left.clone();
                match self.variable_state(var) {
                    VariableState::Bound(value) => {
                        self.push_goal(Goal::Unify { left, right: value })?;
                    }
                    _ => {
                        if self.bind(var, left).is_err() {
                            self.push_goal(Goal::Backtrack)?;
                        }
                    }
                }
            }

            // Unify predicates like unifying heads
            (Value::Call(left), Value::Call(right)) => {
                // Handled in the parser.
                assert!(left.kwargs.is_none());
                assert!(right.kwargs.is_none());
                if left.name == right.name && left.args.len() == right.args.len() {
                    self.append_goals(left.args.iter().zip(right.args.iter()).map(
                        |(left, right)| Goal::Unify {
                            left: left.clone(),
                            right: right.clone(),
                        },
                    ))?;
                } else {
                    self.push_goal(Goal::Backtrack)?
                }
            }

            // Unify lists by recursively unifying their elements.
            (Value::List(l), Value::List(r)) => self.unify_lists(l, r, |(l, r)| Goal::Unify {
                left: l.clone(),
                right: r.clone(),
            })?,

            (Value::Dictionary(left), Value::Dictionary(right)) => {
                // Check that the set of keys are the same.
                let left_fields: HashSet<&Symbol> = left.fields.keys().collect();
                let right_fields: HashSet<&Symbol> = right.fields.keys().collect();
                if left_fields != right_fields {
                    self.push_goal(Goal::Backtrack)?;
                    return Ok(());
                }

                // For each value, push a unify goal.
                for (k, v) in left.fields.iter() {
                    let right = right.fields.get(k).expect("fields should be equal").clone();
                    self.push_goal(Goal::Unify {
                        left: v.clone(),
                        right,
                    })?
                }
            }

            // Unify integers by value.
            (Value::Number(left), Value::Number(right)) => {
                if left != right {
                    self.push_goal(Goal::Backtrack)?;
                }
            }

            (Value::String(left), Value::String(right)) => {
                if left != right {
                    self.push_goal(Goal::Backtrack)?;
                }
            }

            // Unify bools by value.
            (Value::Boolean(left), Value::Boolean(right)) => {
                if left != right {
                    self.push_goal(Goal::Backtrack)?;
                }
            }

            (
                Value::ExternalInstance(ExternalInstance {
                    instance_id: left, ..
                }),
                Value::ExternalInstance(ExternalInstance {
                    instance_id: right, ..
                }),
            ) if left == right => (),

            // If either operand is an external instance, let the host
            // compare them for equality. This handles unification between
            // "equivalent" host and native types transparently.
            (Value::ExternalInstance(_), _) | (_, Value::ExternalInstance(_)) => {
                self.push_goal(Goal::Query {
                    term: Term::from(Operation {
                        operator: Operator::Eq,
                        args: vec![left.clone(), right.clone()],
                    }),
                })?
            }

            // Anything else fails.
            (_, _) => self.push_goal(Goal::Backtrack)?,
        }

        Ok(())
    }

    /// "Unify" two lists element-wise, respecting rest-variables.
    /// Used by both `unify` and `isa`; hence the third argument,
    /// a closure that builds sub-goals.
    #[allow(clippy::ptr_arg)]
    fn unify_lists<F>(&mut self, left: &TermList, right: &TermList, unify: F) -> PolarResult<()>
    where
        F: FnMut((&Term, &Term)) -> Goal,
    {
        if has_rest_var(left) && has_rest_var(right) {
            self.unify_two_lists_with_rest(left, right, unify)
        } else if has_rest_var(left) {
            self.unify_rest_list_with_list(left, right, unify)
        } else if has_rest_var(right) {
            self.unify_rest_list_with_list(right, left, unify)
        } else if left.len() == right.len() {
            // No rest-variables; unify element-wise.
            self.append_goals(left.iter().zip(right).map(unify))
        } else {
            self.push_goal(Goal::Backtrack)
        }
    }

    /// Unify two list that end with a rest-variable with eachother.
    /// A helper method for `unify_lists`.
    #[allow(clippy::ptr_arg)]
    fn unify_two_lists_with_rest<F>(
        &mut self,
        rest_list_a: &TermList,
        rest_list_b: &TermList,
        mut unify: F,
    ) -> PolarResult<()>
    where
        F: FnMut((&Term, &Term)) -> Goal,
    {
        if rest_list_a.len() == rest_list_b.len() {
            let n = rest_list_b.len() - 1;
            let rest = unify((&rest_list_b[n].clone(), &rest_list_a[n].clone()));
            self.append_goals(
                rest_list_b
                    .iter()
                    .take(n)
                    .zip(rest_list_a)
                    .map(unify)
                    .chain(vec![rest]),
            )
        } else {
            let (shorter, longer) = {
                if rest_list_a.len() < rest_list_b.len() {
                    (rest_list_a, rest_list_b)
                } else {
                    (rest_list_b, rest_list_a)
                }
            };
            let n = shorter.len() - 1;
            let rest = unify((&shorter[n].clone(), &Term::from(longer[n..].to_vec())));
            self.append_goals(
                shorter
                    .iter()
                    .take(n)
                    .zip(longer)
                    .map(unify)
                    .chain(vec![rest]),
            )
        }
    }

    /// Unify a list that ends with a rest-variable with another that doesn't.
    /// A helper method for `unify_lists`.
    #[allow(clippy::ptr_arg)]
    fn unify_rest_list_with_list<F>(
        &mut self,
        rest_list: &TermList,
        list: &TermList,
        mut unify: F,
    ) -> PolarResult<()>
    where
        F: FnMut((&Term, &Term)) -> Goal,
    {
        let n = rest_list.len() - 1;
        if list.len() >= n {
            let rest = unify((&rest_list[n].clone(), &Term::from(list[n..].to_vec())));
            self.append_goals(
                rest_list
                    .iter()
                    .take(n)
                    .zip(list)
                    .map(unify)
                    .chain(vec![rest]),
            )
        } else {
            self.push_goal(Goal::Backtrack)
        }
    }

    /// Filter rules to just those applicable to a list of arguments,
    /// then sort them by specificity.
    #[allow(clippy::ptr_arg)]
    fn filter_rules(
        &mut self,
        applicable_rules: &Rules,
        unfiltered_rules: &Rules,
        args: &TermList,
    ) -> PolarResult<()> {
        if unfiltered_rules.is_empty() {
            // The rules have been filtered. Sort them.

            self.push_goal(Goal::SortRules {
                rules: applicable_rules.iter().rev().cloned().collect(),
                args: args.clone(),
                outer: 1,
                inner: 1,
            })
        } else {
            // Check one rule for applicability.
            let mut unfiltered_rules = unfiltered_rules.clone();
            let rule = unfiltered_rules.pop().unwrap();

            let inapplicable = Goal::FilterRules {
                args: args.clone(),
                applicable_rules: applicable_rules.clone(),
                unfiltered_rules: unfiltered_rules.clone(),
            };
            if rule.params.len() != args.len() {
                return self.push_goal(inapplicable); // wrong arity
            }

            let mut applicable_rules = applicable_rules.clone();
            applicable_rules.push(rule.clone());
            let applicable = Goal::FilterRules {
                args: args.clone(),
                applicable_rules,
                unfiltered_rules,
            };

            // The prefilter already checks applicability for ground rules.
            if rule.is_ground() {
                return self.push_goal(applicable);
            }

            // Rename the variables in the rule (but not the args).
            // This avoids clashes between arg vars and rule vars.
            let Rule { params, .. } = self.rename_rule_vars(&rule);
            let mut check_applicability = vec![];
            for (arg, param) in args.iter().zip(params.iter()) {
                check_applicability.push(Goal::Unify {
                    left: arg.clone(),
                    right: param.parameter.clone(),
                });
                if let Some(specializer) = &param.specializer {
                    check_applicability.push(Goal::Isa {
                        left: arg.clone(),
                        right: specializer.clone(),
                    });
                }
            }
            self.choose_conditional(check_applicability, vec![applicable], vec![inapplicable])?;
            Ok(())
        }
    }

    /// Sort a list of rules with respect to a list of arguments
    /// using an explicit-state insertion sort.
    ///
    /// We maintain two indices for the sort, `outer` and `inner`. The `outer` index tracks our
    /// sorting progress. Every rule at or below `outer` is sorted; every rule above it is
    /// unsorted. The `inner` index tracks our search through the sorted sublist for the correct
    /// position of the candidate rule (the rule at the head of the unsorted portion of the
    /// list).
    #[allow(clippy::ptr_arg)]
    fn sort_rules(
        &mut self,
        rules: &Rules,
        args: &TermList,
        outer: usize,
        inner: usize,
    ) -> PolarResult<()> {
        if rules.is_empty() {
            return self.push_goal(Goal::Backtrack);
        }

        assert!(outer <= rules.len(), "bad outer index");
        assert!(inner <= rules.len(), "bad inner index");
        assert!(inner <= outer, "bad insertion sort state");

        let next_outer = Goal::SortRules {
            rules: rules.clone(),
            args: args.clone(),
            outer: outer + 1,
            inner: outer + 1,
        };
        // Because `outer` starts as `1`, if there is only one rule in the `Rules`, this check
        // fails and we jump down to the evaluation of that lone rule.
        if outer < rules.len() {
            if inner > 0 {
                let compare = Goal::IsMoreSpecific {
                    left: rules[inner].clone(),
                    right: rules[inner - 1].clone(),
                    args: args.clone(),
                };

                let mut rules = rules.clone();
                rules.swap(inner - 1, inner);
                let next_inner = Goal::SortRules {
                    rules,
                    outer,
                    inner: inner - 1,
                    args: args.clone(),
                };

                // If the comparison fails, break out of the inner loop.
                // If the comparison succeeds, continue the inner loop with the swapped rules.
                self.choose_conditional(vec![compare], vec![next_inner], vec![next_outer])?;
            } else {
                assert_eq!(inner, 0);
                self.push_goal(next_outer)?;
            }
        } else {
            // We're done; the rules are sorted.
            // Make alternatives for calling them.

            self.polar_log_mute = false;
            self.log_with(
                || {
                    let mut rule_strs = "APPLICABLE_RULES:".to_owned();
                    for rule in rules {
                        rule_strs.push_str(&format!("\n  {}", self.rule_source(rule)));
                    }
                    rule_strs
                },
                &[],
            );

            let mut alternatives = Vec::with_capacity(rules.len());
            for rule in rules.iter() {
                let mut goals = Vec::with_capacity(2 * args.len() + 4);
                goals.push(Goal::TraceRule {
                    trace: Rc::new(Trace {
                        node: Node::Rule(rule.clone()),
                        children: vec![],
                    }),
                });
                goals.push(Goal::TraceStackPush);
                let Rule { body, params, .. } = self.rename_rule_vars(rule);

                // Unify the arguments with the formal parameters.
                for (arg, param) in args.iter().zip(params.iter()) {
                    goals.push(Goal::Unify {
                        left: arg.clone(),
                        right: param.parameter.clone(),
                    });
                    if let Some(specializer) = &param.specializer {
                        goals.push(Goal::Isa {
                            left: param.parameter.clone(),
                            right: specializer.clone(),
                        });
                    }
                }

                // Query for the body clauses.
                goals.push(Goal::Query { term: body.clone() });
                goals.push(Goal::TraceStackPop);

                alternatives.push(goals)
            }

            // Choose the first alternative, and push a choice for the rest.
            self.choose(alternatives)?;
        }
        Ok(())
    }

    /// Succeed if `left` is more specific than `right` with respect to `args`.
    #[allow(clippy::ptr_arg)]
    fn is_more_specific(&mut self, left: &Rule, right: &Rule, args: &TermList) -> PolarResult<()> {
        let zipped = left.params.iter().zip(right.params.iter()).zip(args.iter());
        for ((left_param, right_param), arg) in zipped {
            match (&left_param.specializer, &right_param.specializer) {
                // If both specs are unions, they have the same specificity regardless of whether
                // they're the same or different unions.
                //
                // TODO(gj): when we have unions beyond `Actor` and `Resource`, we'll need to be
                // smarter about this check since UnionA is more specific than UnionB if UnionA is
                // a member of UnionB.
                (Some(left_spec), Some(right_spec))
                    if self.kb.read().unwrap().is_union(left_spec)
                        && self.kb.read().unwrap().is_union(right_spec) => {}
                // If left is a union and right is not, left cannot be more specific, so we
                // backtrack.
                (Some(left_spec), Some(_)) if self.kb.read().unwrap().is_union(left_spec) => {
                    return self.push_goal(Goal::Backtrack)
                }
                // If right is a union and left is not, left IS more specific, so we return.
                (Some(_), Some(right_spec)) if self.kb.read().unwrap().is_union(right_spec) => {
                    return Ok(())
                }

                (Some(left_spec), Some(right_spec)) => {
                    // If you find two non-equal specializers, that comparison determines the relative
                    // specificity of the two rules completely. As soon as you have two specializers
                    // that aren't the same and you can compare them and ask which one is more specific
                    // to the relevant argument, you're done.
                    if left_spec != right_spec {
                        let answer = self.kb.read().unwrap().gensym("is_subspecializer");
                        // Bind answer to false as a starting point in case is subspecializer doesn't
                        // bind any result.
                        // This is done here for safety to avoid a bug where `answer` is unbound by
                        // `IsSubspecializer` and the `Unify` Goal just assigns it to `true` instead
                        // of checking that is is equal to `true`.
                        self.bind(&answer, Term::from(false)).unwrap();

                        return self.append_goals(vec![
                            Goal::IsSubspecializer {
                                answer: answer.clone(),
                                left: left_spec.clone(),
                                right: right_spec.clone(),
                                arg: arg.clone(),
                            },
                            Goal::Unify {
                                left: Term::from(answer),
                                right: Term::from(true),
                            },
                        ]);
                    }
                }
                // If the left rule has no specializer and the right does, it is NOT more specific,
                // so we Backtrack (fail)
                (None, Some(_)) => return self.push_goal(Goal::Backtrack),
                // If the left rule has a specializer and the right does not, the left IS more specific,
                // so we return
                (Some(_), None) => return Ok(()),
                // If neither has a specializer, neither is more specific, so we continue to the next argument.
                (None, None) => (),
            }
        }
        // Fail on any of the above branches that do not return
        self.push_goal(Goal::Backtrack)
    }

    /// Determine if `left` is a more specific specializer ("subspecializer") than `right`
    fn is_subspecializer(
        &mut self,
        answer: &Symbol,
        left: &Term,
        right: &Term,
        arg: &Term,
    ) -> PolarResult<QueryEvent> {
        let arg = self.deep_deref(arg);
        match (arg.value(), left.value(), right.value()) {
            (
                Value::ExternalInstance(instance),
                Value::Pattern(Pattern::Instance(left_lit)),
                Value::Pattern(Pattern::Instance(right_lit)),
            ) => {
                let call_id = self.new_call_id(answer);
                let instance_id = instance.instance_id;
                if left_lit.tag == right_lit.tag
                    && !(left_lit.fields.fields.is_empty() && right_lit.fields.fields.is_empty())
                {
                    self.push_goal(Goal::IsSubspecializer {
                        answer: answer.clone(),
                        left: left.clone_with_value(Value::Pattern(Pattern::Dictionary(
                            left_lit.fields.clone(),
                        ))),
                        right: right.clone_with_value(Value::Pattern(Pattern::Dictionary(
                            right_lit.fields.clone(),
                        ))),
                        arg,
                    })?;
                }
                // check ordering based on the classes
                Ok(QueryEvent::ExternalIsSubSpecializer {
                    call_id,
                    instance_id,
                    left_class_tag: left_lit.tag.clone(),
                    right_class_tag: right_lit.tag.clone(),
                })
            }
            (
                _,
                Value::Pattern(Pattern::Dictionary(left)),
                Value::Pattern(Pattern::Dictionary(right)),
            ) => {
                let left_fields: HashSet<&Symbol> = left.fields.keys().collect();
                let right_fields: HashSet<&Symbol> = right.fields.keys().collect();

                // The dictionary with more fields is taken as more specific.
                // The assumption here is that rules have already been filtered
                // for applicability.
                if left_fields.len() != right_fields.len() {
                    self.rebind_external_answer(
                        answer,
                        Term::from(right_fields.len() < left.fields.len()),
                    );
                }
                Ok(QueryEvent::None)
            }
            (_, Value::Pattern(Pattern::Instance(_)), Value::Pattern(Pattern::Dictionary(_))) => {
                self.rebind_external_answer(answer, Term::from(true));
                Ok(QueryEvent::None)
            }
            _ => {
                self.rebind_external_answer(answer, Term::from(false));
                Ok(QueryEvent::None)
            }
        }
    }

    pub fn term_source(&self, term: &Term, include_info: bool) -> String {
        let source = self.source(term);
        let span = term.span();

        let mut source_string = match (&source, &span) {
            (Some(source), Some((left, right))) => {
                source.src.chars().take(*right).skip(*left).collect()
            }
            _ => term.to_polar(),
        };

        if include_info {
            if let Some(source) = source {
                let offset = term.offset();
                let (row, column) = crate::lexer::loc_to_pos(&source.src, offset);
                source_string.push_str(&format!(" at line {}, column {}", row + 1, column));
                if let Some(filename) = source.filename {
                    source_string.push_str(&format!(" in file {}", filename));
                }
            }
        }

        source_string
    }

    pub fn rule_source(&self, rule: &Rule) -> String {
        rule.to_polar()
    }

    fn set_error_context(
        &self,
        term: &Term,
        error: impl Into<error::PolarError>,
    ) -> error::PolarError {
        self.kb.read().unwrap().set_error_context(term, error)
    }

    fn type_error(&self, term: &Term, msg: String) -> error::PolarError {
        let stack_trace = self.stack_trace();
        let error = error::RuntimeError::TypeError {
            msg,
            stack_trace: Some(stack_trace),
        };
        self.set_error_context(term, error)
    }

    fn run_runnable(&mut self, runnable: Box<dyn Runnable>) -> PolarResult<QueryEvent> {
        let (call_id, answer) = self.new_call_var("runnable_result", Value::Boolean(false));
        self.push_goal(Goal::Unify {
            left: answer,
            right: Term::from(true),
        })?;

        Ok(QueryEvent::Run { runnable, call_id })
    }

    /// Handle an error coming from outside the vm.
    pub fn external_error(&mut self, message: String) -> PolarResult<()> {
        self.external_error = Some(message);
        Ok(())
    }
}

impl Runnable for PolarVirtualMachine {
    /// Run the virtual machine. While there are goals on the stack,
    /// pop them off and execute them one at a time until we have a
    /// `QueryEvent` to return. May be called multiple times to restart
    /// the machine.
    fn run(&mut self, _: Option<&mut Counter>) -> PolarResult<QueryEvent> {
        if self.query_start_time.is_none() {
            #[cfg(not(target_arch = "wasm32"))]
            let query_start_time = Some(std::time::Instant::now());
            #[cfg(target_arch = "wasm32")]
            let query_start_time = Some(js_sys::Date::now());
            self.query_start_time = query_start_time;
        }

        if self.goals.is_empty() {
            if self.choices.is_empty() {
                return Ok(QueryEvent::Done { result: true });
            } else {
                self.backtrack()?;
            }
        }

        while let Some(goal) = self.goals.pop() {
            match self.next(goal.clone())? {
                QueryEvent::None => (),
                event => {
                    self.external_error = None;
                    return Ok(event);
                }
            }
            self.maybe_break(DebugEvent::Goal(goal.clone()))?;
        }

        if self.log {
            self.print("⇒ result");
            if self.tracing {
                for t in &self.trace {
                    self.print(&format!("trace\n{}", t.draw(self)));
                }
            }
        }

        let trace = if self.tracing {
            let trace = self.trace.first().cloned();
            trace.map(|trace| TraceResult {
                formatted: trace.draw(self),
                trace,
            })
        } else {
            None
        };

        let mut bindings = self.bindings(true);
        if !self.inverting {
            if let Some(bs) = simplify_bindings(bindings, false) {
                bindings = bs;
            } else {
                return Ok(QueryEvent::None);
            }

            bindings = bindings
                .clone()
                .into_iter()
                .filter(|(var, _)| !var.is_temporary_var())
                .map(|(var, value)| (var.clone(), sub_this(var, value)))
                .collect();
        }

        Ok(QueryEvent::Result { bindings, trace })
    }

    fn handle_error(&mut self, error: PolarError) -> PolarResult<QueryEvent> {
        // if we pushed a debug goal, push an error goal underneath it.
        if self.maybe_break(DebugEvent::Error(error.clone()))? {
            let g = self.goals.pop().unwrap();
            self.push_goal(Goal::Error { error })?;
            self.goals.push(g);
            Ok(QueryEvent::None)
        } else {
            Err(error)
        }
    }

    /// Handle response to a predicate posed to the application, e.g., `ExternalIsa`.
    fn external_question_result(&mut self, call_id: u64, answer: bool) -> PolarResult<()> {
        let var = self.call_id_symbols.remove(&call_id).expect("bad call id");
        self.rebind_external_answer(&var, Term::from(answer));
        Ok(())
    }

    /// Handle an external result provided by the application.
    ///
    /// If the value is `Some(_)` then we have a result, and unify the
    /// symbol associated with the call ID to the result value. If the
    /// value is `None` then the external has no (more) results, so we
    /// backtrack to the choice point left by `Goal::LookupExternal`.
    fn external_call_result(&mut self, call_id: u64, term: Option<Term>) -> PolarResult<()> {
        // TODO: Open question if we need to pass errors back down to rust.
        // For example what happens if the call asked for a field that doesn't exist?

        if let Some(value) = term {
            self.log_with(|| format!("=> {}", value.to_string()), &[]);

            // Fetch variable to unify with call result.
            let sym = self.get_call_sym(call_id).to_owned();

            self.push_goal(Goal::Unify {
                left: Term::from(sym),
                right: value,
            })?;
        } else {
            self.log("=> No more results.", &[]);

            // No more results. Clean up, cut out the retry alternative,
            // and backtrack.
            self.call_id_symbols.remove(&call_id).expect("bad call ID");

            let check_error = if let Some(goal) = self.goals.last() {
                matches!(*(*goal), Goal::CheckError)
            } else {
                false
            };

            self.push_goal(Goal::Backtrack)?;
            self.push_goal(Goal::Cut {
                choice_index: self.choices.len() - 1,
            })?;

            if check_error {
                self.push_goal(Goal::CheckError)?;
            }
        }
        Ok(())
    }

    /// Drive debugger.
    fn debug_command(&mut self, command: &str) -> PolarResult<()> {
        let mut debugger = self.debugger.clone();
        let maybe_goal = debugger.debug_command(command, self);
        if let Some(goal) = maybe_goal {
            self.push_goal(goal)?;
        }
        self.debugger = debugger;
        Ok(())
    }

    fn clone_runnable(&self) -> Box<dyn Runnable> {
        Box::new(self.clone())
    }
}

#[cfg(test)]
mod tests {
    use permute::permute;

    use super::*;
    use crate::rewrites::unwrap_and;

    /// Shorthand for constructing Goal::Query.
    ///
    /// A one argument invocation assumes the 1st argument is the same
    /// parameters that can be passed to the term! macro.  In this invocation,
    /// typically the form `query!(op!(And, term!(TERM)))` will be used. The
    /// one argument form allows for queries with a top level operator other
    /// than AND.
    ///
    /// Multiple arguments `query!(f1, f2, f3)` result in a query with a root
    /// AND operator term.
    macro_rules! query {
        ($term:expr) => {
            Goal::Query {
                term: term!($term)
            }
        };
        ($($term:expr),+) => {
            Goal::Query {
                term: opn!(And, $($term),+)
            }
        };
    }

    /// Macro takes two arguments, the vm and a list-like structure of
    /// QueryEvents to expect.  It will call run() for each event in the second
    /// argument and pattern match to check that the event matches what is
    /// expected.  Then `vm.is_halted()` is checked.
    ///
    /// The QueryEvent list elements can either be:
    ///   - QueryEvent::Result{EXPR} where EXPR is a HashMap<Symbol, Term>.
    ///     This is shorthand for QueryEvent::Result{bindings} if bindings == EXPR.
    ///     Use btreemap! for EXPR from the maplit package to write inline hashmaps
    ///     to assert on.
    ///   - A pattern with optional guard accepted by matches!. (QueryEvent::Result
    ///     cannot be matched on due to the above rule.)
    macro_rules! assert_query_events {
        ($vm:ident, []) => {
            assert!($vm.is_halted());
        };
        ($vm:ident, [QueryEvent::Result{$result:expr}]) => {
            assert!(matches!($vm.run(None).unwrap(), QueryEvent::Result{bindings, ..} if bindings == $result));
            assert_query_events!($vm, []);
        };
        ($vm:ident, [QueryEvent::Result{$result:expr}, $($tail:tt)*]) => {
            assert!(matches!($vm.run(None).unwrap(), QueryEvent::Result{bindings, ..} if bindings == $result));
            assert_query_events!($vm, [$($tail)*]);
        };
        ($vm:ident, [$( $pattern:pat )|+ $( if $guard: expr )?]) => {
            assert!(matches!($vm.run(None).unwrap(), $($pattern)|+ $(if $guard)?));
            assert_query_events!($vm, []);
        };
        ($vm:ident, [$( $pattern:pat )|+ $( if $guard: expr )?, $($tail:tt)*]) => {
            assert!(matches!($vm.run(None).unwrap(), $($pattern)|+ $(if $guard)?));
            assert_query_events!($vm, [$($tail)*]);
        };
        // TODO (dhatch) Be able to use btreemap! to match on specific bindings.
    }

    #[test]
    #[allow(clippy::cognitive_complexity)]
    fn and_expression() {
        let f1 = rule!("f", [1]);
        let f2 = rule!("f", [2]);

        let rule = GenericRule::new(sym!("f"), vec![Arc::new(f1), Arc::new(f2)]);

        let mut kb = KnowledgeBase::new();
        kb.add_generic_rule(rule);

        let goal = query!(op!(And));

        let mut vm = PolarVirtualMachine::new_test(Arc::new(RwLock::new(kb)), false, vec![goal]);
        assert_query_events!(vm, [
            QueryEvent::Result{hashmap!()},
            QueryEvent::Done { result: true }
        ]);

        assert!(vm.is_halted());

        let f1 = term!(call!("f", [1]));
        let f2 = term!(call!("f", [2]));
        let f3 = term!(call!("f", [3]));

        // Querying for f(1)
        vm.push_goal(query!(op!(And, f1.clone()))).unwrap();

        assert_query_events!(vm, [
            QueryEvent::Result{hashmap!{}},
            QueryEvent::Done { result: true }
        ]);

        // Querying for f(1), f(2)
        vm.push_goal(query!(f1.clone(), f2.clone())).unwrap();
        assert_query_events!(vm, [
            QueryEvent::Result{hashmap!{}},
            QueryEvent::Done { result: true }
        ]);

        // Querying for f(3)
        vm.push_goal(query!(op!(And, f3.clone()))).unwrap();
        assert_query_events!(vm, [QueryEvent::Done { result: true }]);

        // Querying for f(1), f(2), f(3)
        let parts = vec![f1, f2, f3];
        for permutation in permute(parts) {
            vm.push_goal(Goal::Query {
                term: Term::new_from_test(Value::Expression(Operation {
                    operator: Operator::And,
                    args: permutation,
                })),
            })
            .unwrap();
            assert_query_events!(vm, [QueryEvent::Done { result: true }]);
        }
    }

    #[test]
    fn unify_expression() {
        let mut vm = PolarVirtualMachine::default();
        vm.push_goal(query!(op!(Unify, 1.into(), 1.into())))
            .unwrap();

        assert_query_events!(vm, [
            QueryEvent::Result{hashmap!{}},
            QueryEvent::Done { result: true }
        ]);

        let q = op!(Unify, 1.into(), 2.into());
        vm.push_goal(query!(q)).unwrap();

        assert_query_events!(vm, [QueryEvent::Done { result: true }]);
    }

    #[test]
    #[allow(clippy::cognitive_complexity)]
    fn isa_on_lists() {
        let mut vm = PolarVirtualMachine::default();
        let one = term!(1);
        let one_list = term!([1]);
        let one_two_list = term!([1, 2]);
        let two_one_list = term!([2, 1]);
        let empty_list = term!([]);

        // [] isa []
        vm.push_goal(Goal::Isa {
            left: empty_list.clone(),
            right: empty_list.clone(),
        })
        .unwrap();
        assert!(
            matches!(vm.run(None).unwrap(), QueryEvent::Result{bindings, ..} if bindings.is_empty())
        );
        assert!(matches!(
            vm.run(None).unwrap(),
            QueryEvent::Done { result: true }
        ));
        assert!(vm.is_halted());

        // [1,2] isa [1,2]
        vm.push_goal(Goal::Isa {
            left: one_two_list.clone(),
            right: one_two_list.clone(),
        })
        .unwrap();
        assert!(
            matches!(vm.run(None).unwrap(), QueryEvent::Result{bindings, ..} if bindings.is_empty())
        );
        assert!(matches!(
            vm.run(None).unwrap(),
            QueryEvent::Done { result: true }
        ));
        assert!(vm.is_halted());

        // [1,2] isNOTa [2,1]
        vm.push_goal(Goal::Isa {
            left: one_two_list.clone(),
            right: two_one_list,
        })
        .unwrap();
        assert!(matches!(
            vm.run(None).unwrap(),
            QueryEvent::Done { result: true }
        ));
        assert!(vm.is_halted());

        // [1] isNOTa [1,2]
        vm.push_goal(Goal::Isa {
            left: one_list.clone(),
            right: one_two_list.clone(),
        })
        .unwrap();
        assert!(matches!(
            vm.run(None).unwrap(),
            QueryEvent::Done { result: true }
        ));
        assert!(vm.is_halted());

        // [1,2] isNOTa [1]
        vm.push_goal(Goal::Isa {
            left: one_two_list.clone(),
            right: one_list.clone(),
        })
        .unwrap();
        assert!(matches!(
            vm.run(None).unwrap(),
            QueryEvent::Done { result: true }
        ));
        assert!(vm.is_halted());

        // [1] isNOTa []
        vm.push_goal(Goal::Isa {
            left: one_list.clone(),
            right: empty_list.clone(),
        })
        .unwrap();
        assert!(matches!(
            vm.run(None).unwrap(),
            QueryEvent::Done { result: true }
        ));
        assert!(vm.is_halted());

        // [] isNOTa [1]
        vm.push_goal(Goal::Isa {
            left: empty_list,
            right: one_list.clone(),
        })
        .unwrap();
        assert!(matches!(
            vm.run(None).unwrap(),
            QueryEvent::Done { result: true }
        ));
        assert!(vm.is_halted());

        // [1] isNOTa 1
        vm.push_goal(Goal::Isa {
            left: one_list.clone(),
            right: one.clone(),
        })
        .unwrap();
        assert!(matches!(
            vm.run(None).unwrap(),
            QueryEvent::Done { result: true }
        ));
        assert!(vm.is_halted());

        // 1 isNOTa [1]
        vm.push_goal(Goal::Isa {
            left: one,
            right: one_list,
        })
        .unwrap();
        assert!(matches!(
            vm.run(None).unwrap(),
            QueryEvent::Done { result: true }
        ));
        assert!(vm.is_halted());

        // [1,2] isa [1, *rest]
        vm.push_goal(Goal::Isa {
            left: one_two_list,
            right: term!([1, Value::RestVariable(sym!("rest"))]),
        })
        .unwrap();
        assert_query_events!(vm, [
            QueryEvent::Result{hashmap!{sym!("rest") => term!([2])}},
            QueryEvent::Done { result: true }
        ]);
    }

    #[test]
    #[allow(clippy::cognitive_complexity)]
    fn isa_on_dicts() {
        let mut vm = PolarVirtualMachine::default();
        let dict = term!(btreemap! {
            sym!("x") => term!(1),
            sym!("y") => term!(2),
        });
        let dict_pattern = term!(pattern!(btreemap! {
            sym!("x") => term!(1),
            sym!("y") => term!(2),
        }));
        vm.push_goal(Goal::Isa {
            left: dict.clone(),
            right: dict_pattern.clone(),
        })
        .unwrap();
        assert_query_events!(vm, [QueryEvent::Result { hashmap!() }, QueryEvent::Done { result: true }]);

        // Dicts with identical keys and different values DO NOT isa.
        let different_dict_pattern = term!(pattern!(btreemap! {
            sym!("x") => term!(2),
            sym!("y") => term!(1),
        }));
        vm.push_goal(Goal::Isa {
            left: dict.clone(),
            right: different_dict_pattern,
        })
        .unwrap();
        assert_query_events!(vm, [QueryEvent::Done { result: true }]);

        let empty_dict = term!(btreemap! {});
        let empty_dict_pattern = term!(pattern!(btreemap! {}));
        // {} isa {}.
        vm.push_goal(Goal::Isa {
            left: empty_dict.clone(),
            right: empty_dict_pattern.clone(),
        })
        .unwrap();
        assert_query_events!(vm, [QueryEvent::Result { hashmap!() }, QueryEvent::Done { result: true }]);

        // Non-empty dicts should isa against an empty dict.
        vm.push_goal(Goal::Isa {
            left: dict.clone(),
            right: empty_dict_pattern,
        })
        .unwrap();
        assert_query_events!(vm, [QueryEvent::Result { hashmap!() }, QueryEvent::Done { result: true }]);

        // Empty dicts should NOT isa against a non-empty dict.
        vm.push_goal(Goal::Isa {
            left: empty_dict,
            right: dict_pattern.clone(),
        })
        .unwrap();
        assert_query_events!(vm, [QueryEvent::Done { result: true }]);

        let subset_dict_pattern = term!(pattern!(btreemap! {sym!("x") => term!(1)}));
        // Superset dict isa subset dict.
        vm.push_goal(Goal::Isa {
            left: dict,
            right: subset_dict_pattern,
        })
        .unwrap();
        assert_query_events!(vm, [QueryEvent::Result { hashmap!() }, QueryEvent::Done { result: true }]);

        // Subset dict isNOTa superset dict.
        let subset_dict = term!(btreemap! {sym!("x") => term!(1)});
        vm.push_goal(Goal::Isa {
            left: subset_dict,
            right: dict_pattern,
        })
        .unwrap();
        assert_query_events!(vm, [QueryEvent::Done { result: true }]);
    }

    #[test]
    fn unify_dicts() {
        let mut vm = PolarVirtualMachine::default();
        // Dicts with identical keys and values unify.
        let left = term!(btreemap! {
            sym!("x") => term!(1),
            sym!("y") => term!(2),
        });
        let right = term!(btreemap! {
            sym!("x") => term!(1),
            sym!("y") => term!(2),
        });
        vm.push_goal(Goal::Unify {
            left: left.clone(),
            right,
        })
        .unwrap();
        assert_query_events!(vm, [QueryEvent::Result { hashmap!() }, QueryEvent::Done { result: true }]);

        // Dicts with identical keys and different values DO NOT unify.
        let right = term!(btreemap! {
            sym!("x") => term!(2),
            sym!("y") => term!(1),
        });
        vm.push_goal(Goal::Unify {
            left: left.clone(),
            right,
        })
        .unwrap();
        assert_query_events!(vm, [QueryEvent::Done { result: true }]);

        // Empty dicts unify.
        vm.push_goal(Goal::Unify {
            left: term!(btreemap! {}),
            right: term!(btreemap! {}),
        })
        .unwrap();
        assert_query_events!(vm, [QueryEvent::Result { hashmap!() }, QueryEvent::Done { result: true }]);

        // Empty dict should not unify against a non-empty dict.
        vm.push_goal(Goal::Unify {
            left: left.clone(),
            right: term!(btreemap! {}),
        })
        .unwrap();
        assert_query_events!(vm, [QueryEvent::Done { result: true }]);

        // Subset match should fail.
        let right = term!(btreemap! {
            sym!("x") => term!(1),
        });
        vm.push_goal(Goal::Unify { left, right }).unwrap();
        assert_query_events!(vm, [QueryEvent::Done { result: true }]);
    }

    #[test]
    fn unify_nested_dicts() {
        let mut vm = PolarVirtualMachine::default();

        let left = term!(btreemap! {
            sym!("x") => term!(btreemap!{
                sym!("y") => term!(1)
            })
        });
        let right = term!(btreemap! {
            sym!("x") => term!(btreemap!{
                sym!("y") => term!(sym!("result"))
            })
        });
        vm.push_goal(Goal::Unify { left, right }).unwrap();
        assert_query_events!(vm, [QueryEvent::Result { hashmap!{sym!("result") => term!(1)} }, QueryEvent::Done { result: true }]);
    }

    #[test]
    fn lookup() {
        let mut vm = PolarVirtualMachine::default();

        let fields = btreemap! {
            sym!("x") => term!(1),
        };
        let dict = Dictionary { fields };
        vm.push_goal(Goal::Lookup {
            dict: dict.clone(),
            field: term!(string!("x")),
            value: term!(1),
        })
        .unwrap();

        assert_query_events!(vm, [
            QueryEvent::Result{hashmap!{}}
        ]);

        // Lookup with incorrect value
        vm.push_goal(Goal::Lookup {
            dict: dict.clone(),
            field: term!(string!("x")),
            value: term!(2),
        })
        .unwrap();

        assert_query_events!(vm, [QueryEvent::Done { result: true }]);

        // Lookup with unbound value
        vm.push_goal(Goal::Lookup {
            dict,
            field: term!(string!("x")),
            value: term!(sym!("y")),
        })
        .unwrap();
        assert_query_events!(vm, [
            QueryEvent::Result{hashmap!{sym!("y") => term!(1)}}
        ]);
    }

    #[test]
    fn debug() {
        let mut vm = PolarVirtualMachine::new_test(
            Arc::new(RwLock::new(KnowledgeBase::new())),
            false,
            vec![Goal::Debug {
                message: "Hello".to_string(),
            }],
        );
        assert!(matches!(
            vm.run(None).unwrap(),
            QueryEvent::Debug { message } if &message[..] == "Hello"
        ));
    }

    #[test]
    fn halt() {
        let mut vm = PolarVirtualMachine::new_test(
            Arc::new(RwLock::new(KnowledgeBase::new())),
            false,
            vec![Goal::Halt],
        );
        let _ = vm.run(None).unwrap();
        assert_eq!(vm.goals.len(), 0);
        assert_eq!(vm.bindings(true).len(), 0);
    }

    #[test]
    fn unify() {
        let x = sym!("x");
        let y = sym!("y");
        let vars = term!([x.clone(), y.clone()]);
        let zero = value!(0);
        let one = value!(1);
        let vals = term!([zero.clone(), one.clone()]);
        let mut vm = PolarVirtualMachine::new_test(
            Arc::new(RwLock::new(KnowledgeBase::new())),
            false,
            vec![Goal::Unify {
                left: vars,
                right: vals,
            }],
        );
        let _ = vm.run(None).unwrap();
        assert_eq!(vm.variable_state(&x), VariableState::Bound(term!(zero)));
        assert_eq!(vm.variable_state(&y), VariableState::Bound(term!(one)));
    }

    #[test]
    fn unify_var() {
        let x = sym!("x");
        let y = sym!("y");
        let z = sym!("z");
        let one = term!(1);
        let two = term!(2);

        let mut vm = PolarVirtualMachine::default();

        // Left variable bound to bound right variable.
        vm.bind(&y, one.clone()).unwrap();
        vm.append_goals(vec![Goal::Unify {
            left: term!(x.clone()),
            right: term!(y),
        }])
        .unwrap();
        let _ = vm.run(None).unwrap();
        assert_eq!(vm.deep_deref(&term!(x)), one);
        vm.backtrack().unwrap();

        // Left variable bound to value.
        vm.bind(&z, one.clone()).unwrap();
        vm.append_goals(vec![Goal::Unify {
            left: term!(z.clone()),
            right: one.clone(),
        }])
        .unwrap();
        let _ = vm.run(None).unwrap();
        assert_eq!(vm.deep_deref(&term!(z.clone())), one);

        // Left variable bound to value, unify with something else, backtrack.
        vm.append_goals(vec![Goal::Unify {
            left: term!(z.clone()),
            right: two,
        }])
        .unwrap();
        let _ = vm.run(None).unwrap();
        assert_eq!(vm.deep_deref(&term!(z)), one);
    }

    #[test]
    fn test_gen_var() {
        let vm = PolarVirtualMachine::default();

        let rule = Rule {
            name: Symbol::new("foo"),
            params: vec![],
            body: Term::new_from_test(Value::Expression(Operation {
                operator: Operator::And,
                args: vec![
                    term!(1),
                    Term::new_from_test(Value::Variable(Symbol("x".to_string()))),
                    Term::new_from_test(Value::Variable(Symbol("x".to_string()))),
                    Term::new_from_test(Value::List(vec![Term::new_from_test(Value::Variable(
                        Symbol("y".to_string()),
                    ))])),
                ],
            })),
            source_info: SourceInfo::Test,
        };

        let renamed_rule = vm.rename_rule_vars(&rule);
        let renamed_terms = unwrap_and(&renamed_rule.body);
        assert_eq!(renamed_terms[1].value(), renamed_terms[2].value());
        let x_value = match &renamed_terms[1].value() {
            Value::Variable(sym) => Some(sym.0.clone()),
            _ => None,
        };
        assert_eq!(x_value.unwrap(), "_x_1");

        let y_value = match &renamed_terms[3].value() {
            Value::List(terms) => match &terms[0].value() {
                Value::Variable(sym) => Some(sym.0.clone()),
                _ => None,
            },
            _ => None,
        };
        assert_eq!(y_value.unwrap(), "_y_2");
    }

    #[test]
    fn test_filter_rules() {
        let rule_a = Arc::new(rule!("bar", ["_"; instance!("a")]));
        let rule_b = Arc::new(rule!("bar", ["_"; instance!("b")]));
        let rule_1a = Arc::new(rule!("bar", [value!(1)]));
        let rule_1b = Arc::new(rule!("bar", ["_"; value!(1)]));

        let gen_rule = GenericRule::new(sym!("bar"), vec![rule_a, rule_b, rule_1a, rule_1b]);
        let mut kb = KnowledgeBase::new();
        kb.add_generic_rule(gen_rule);

        let kb = Arc::new(RwLock::new(kb));

        let external_instance = Value::ExternalInstance(ExternalInstance {
            instance_id: 1,
            constructor: None,
            repr: None,
        });
        let query = query!(call!("bar", [sym!("x")]));
        let mut vm = PolarVirtualMachine::new_test(kb.clone(), false, vec![query]);
        vm.bind(&sym!("x"), Term::new_from_test(external_instance))
            .unwrap();

        let mut external_isas = vec![];

        loop {
            match vm.run(None).unwrap() {
                QueryEvent::Done { .. } => break,
                QueryEvent::ExternalIsa {
                    call_id, class_tag, ..
                } => {
                    external_isas.push(class_tag.clone());
                    // Return `true` if the specified `class_tag` is `"a"`.
                    vm.external_question_result(call_id, class_tag.0 == "a")
                        .unwrap()
                }
                QueryEvent::ExternalOp { .. }
                | QueryEvent::ExternalIsSubSpecializer { .. }
                | QueryEvent::Result { .. } => (),
                e => panic!("Unexpected event: {:?}", e),
            }
        }

        let expected = vec![sym!("b"), sym!("a"), sym!("a")];
        assert_eq!(external_isas, expected);

        let query = query!(call!("bar", [sym!("x")]));
        let mut vm = PolarVirtualMachine::new_test(kb, false, vec![query]);
        vm.bind(&sym!("x"), Term::new_from_test(value!(1))).unwrap();

        let mut results = vec![];
        loop {
            match vm.run(None).unwrap() {
                QueryEvent::Done { .. } => break,
                QueryEvent::ExternalIsa { .. } => (),
                QueryEvent::Result { bindings, .. } => results.push(bindings),
                _ => panic!("Unexpected event"),
            }
        }

        assert_eq!(results.len(), 2);
        assert_eq!(
            results,
            vec![
                hashmap! {sym!("x") => term!(1)},
                hashmap! {sym!("x") => term!(1)},
            ]
        );
    }

    #[test]
    fn test_sort_rules() {
        // Test sort rule by mocking ExternalIsSubSpecializer and ExternalIsa.
        let bar_rule = GenericRule::new(
            sym!("bar"),
            vec![
                Arc::new(rule!("bar", ["_"; instance!("b"), "_"; instance!("a"), value!(3)])),
                Arc::new(rule!("bar", ["_"; instance!("a"), "_"; instance!("a"), value!(1)])),
                Arc::new(rule!("bar", ["_"; instance!("a"), "_"; instance!("b"), value!(2)])),
                Arc::new(rule!("bar", ["_"; instance!("b"), "_"; instance!("b"), value!(4)])),
            ],
        );

        let mut kb = KnowledgeBase::new();
        kb.add_generic_rule(bar_rule);

        let external_instance = Value::ExternalInstance(ExternalInstance {
            instance_id: 1,
            constructor: None,
            repr: None,
        });

        let mut vm = PolarVirtualMachine::new_test(
            Arc::new(RwLock::new(kb)),
            false,
            vec![query!(call!(
                "bar",
                [external_instance.clone(), external_instance, sym!("z")]
            ))],
        );

        let mut results = Vec::new();
        loop {
            match vm.run(None).unwrap() {
                QueryEvent::Done { .. } => break,
                QueryEvent::Result { bindings, .. } => results.push(bindings),
                QueryEvent::ExternalIsSubSpecializer {
                    call_id,
                    left_class_tag,
                    right_class_tag,
                    ..
                } => {
                    // For this test we sort classes lexically.
                    vm.external_question_result(call_id, left_class_tag < right_class_tag)
                        .unwrap()
                }
                QueryEvent::MakeExternal { .. } => (),

                QueryEvent::ExternalOp {
                    operator: Operator::Eq,
                    call_id,
                    ..
                } => vm.external_question_result(call_id, true).unwrap(),

                QueryEvent::ExternalIsa { call_id, .. } => {
                    // For this test, anything is anything.
                    vm.external_question_result(call_id, true).unwrap()
                }
                _ => panic!("Unexpected event"),
            }
        }

        assert_eq!(results.len(), 4);
        assert_eq!(
            results,
            vec![
                hashmap! {sym!("z") => term!(1)},
                hashmap! {sym!("z") => term!(2)},
                hashmap! {sym!("z") => term!(3)},
                hashmap! {sym!("z") => term!(4)},
            ]
        );
    }

    #[test]
    fn test_is_subspecializer() {
        let mut vm = PolarVirtualMachine::default();

        // Test `is_subspecializer` case where:
        // - arg: `ExternalInstance`
        // - left: `InstanceLiteral`
        // - right: `Dictionary`
        let arg = term!(Value::ExternalInstance(ExternalInstance {
            instance_id: 1,
            constructor: None,
            repr: None,
        }));
        let left = term!(value!(Pattern::Instance(InstanceLiteral {
            tag: sym!("Any"),
            fields: Dictionary {
                fields: btreemap! {}
            }
        })));
        let right = term!(Value::Pattern(Pattern::Dictionary(Dictionary {
            fields: btreemap! {sym!("a") => term!("a")},
        })));

        let answer = vm.kb.read().unwrap().gensym("is_subspecializer");

        match vm.is_subspecializer(&answer, &left, &right, &arg).unwrap() {
            QueryEvent::None => (),
            event => panic!("Expected None, got {:?}", event),
        }

        assert_eq!(
            vm.deep_deref(&term!(Value::Variable(answer))),
            term!(value!(true))
        );
    }

    #[test]
    fn test_timeout() {
        let vm = PolarVirtualMachine::default();
        assert!(vm.query_timeout_ms == DEFAULT_TIMEOUT_MS);

        std::env::set_var("POLAR_TIMEOUT_MS", "0");
        let vm = PolarVirtualMachine::default();
        std::env::remove_var("POLAR_TIMEOUT_MS");
        assert!(vm.is_query_timeout_disabled());

        std::env::set_var("POLAR_TIMEOUT_MS", "500");
        let mut vm = PolarVirtualMachine::default();
        std::env::remove_var("POLAR_TIMEOUT_MS");
        // Turn this off so we don't hit it.
        vm.set_stack_limit(std::usize::MAX);

        loop {
            vm.push_goal(Goal::Noop).unwrap();
            vm.push_goal(Goal::MakeExternal {
                constructor: Term::from(true),
                instance_id: 1,
            })
            .unwrap();
            let result = vm.run(None);
            match result {
                Ok(event) => assert!(matches!(event, QueryEvent::MakeExternal { .. })),
                Err(err) => {
                    assert!(matches!(
                        err,
                        error::PolarError {
                            kind: error::ErrorKind::Runtime(
                                error::RuntimeError::QueryTimeout { .. }
                            ),
                            ..
                        }
                    ));

                    // End test.
                    break;
                }
            }
        }
    }

    #[test]
    fn test_prefiltering() {
        let bar_rule = GenericRule::new(
            sym!("bar"),
            vec![
                Arc::new(rule!("bar", [value!([1])])),
                Arc::new(rule!("bar", [value!([2])])),
            ],
        );

        let mut kb = KnowledgeBase::new();
        kb.add_generic_rule(bar_rule);

        let mut vm = PolarVirtualMachine::new_test(Arc::new(RwLock::new(kb)), false, vec![]);
        vm.bind(&sym!("x"), term!(1)).unwrap();
        let _ = vm.run(None);
        let _ = vm.next(Rc::new(query!(call!("bar", [value!([sym!("x")])]))));
        // After calling the query goal we should be left with the
        // prefiltered rules
        let next_goal = vm
            .goals
            .iter()
            .find(|g| matches!(g.as_ref(), Goal::FilterRules { .. }))
            .unwrap();
        let goal_debug = format!("{:#?}", next_goal);
        assert!(
            matches!(next_goal.as_ref(), Goal::FilterRules {
            ref applicable_rules, ref unfiltered_rules, ..
        } if unfiltered_rules.len() == 1 && applicable_rules.is_empty()),
            "Goal should contain just one prefiltered rule: {}",
            goal_debug
        );
    }

    #[test]
    fn choose_conditional() {
        let mut vm = PolarVirtualMachine::new_test(
            Arc::new(RwLock::new(KnowledgeBase::new())),
            false,
            vec![],
        );
        let consequent = Goal::Debug {
            message: "consequent".to_string(),
        };
        let alternative = Goal::Debug {
            message: "alternative".to_string(),
        };

        // Check consequent path when conditional succeeds.
        vm.choose_conditional(
            vec![Goal::Noop],
            vec![consequent.clone()],
            vec![alternative.clone()],
        )
        .unwrap();
        assert_query_events!(vm, [
            QueryEvent::Debug { message } if &message[..] == "consequent" && vm.is_halted(),
            QueryEvent::Done { result: true }
        ]);

        // Check alternative path when conditional fails.
        vm.choose_conditional(
            vec![Goal::Backtrack],
            vec![consequent.clone()],
            vec![alternative.clone()],
        )
        .unwrap();
        assert_query_events!(vm, [
            QueryEvent::Debug { message } if &message[..] == "alternative" && vm.is_halted(),
            QueryEvent::Done { result: true }
        ]);

        // Ensure bindings are cleaned up after conditional.
        vm.choose_conditional(
            vec![
                Goal::Unify {
                    left: term!(sym!("x")),
                    right: term!(true),
                },
                query!(sym!("x")),
            ],
            vec![consequent],
            vec![alternative],
        )
        .unwrap();
        assert_query_events!(vm, [
            QueryEvent::Debug { message } if &message[..] == "consequent" && vm.bindings(true).is_empty() && vm.is_halted(),
            QueryEvent::Done { result: true }
        ]);
    }
}<|MERGE_RESOLUTION|>--- conflicted
+++ resolved
@@ -1000,7 +1000,7 @@
                         left: left.clone(),
                         right: y,
                     })?,
-                    (_, _) => self.add_constraint(&opn!(Isa, left.clone(), right.clone()))?,
+                    (_, _) => self.add_constraint(&Term::from(op!(Isa, left.clone(), right.clone())))?,
                 }
             }
             (Value::Variable(l), _) | (Value::RestVariable(l), _) => match self.variable_state(l) {
@@ -1139,11 +1139,7 @@
                     let value = self.deep_deref(value);
                     let field = right.clone_with_value(value!(field.0.as_ref()));
                     let left = left.clone_with_value(value!(op!(Dot, left.clone(), field)));
-<<<<<<< HEAD
-                    opn!(Unify, left, value)
-=======
                     term!(op!(Unify, left, value))
->>>>>>> 8e802e93
                 };
 
                 let constraints = fields.fields.iter().rev().map(to_unify).collect::<Vec<_>>();
@@ -1460,11 +1456,7 @@
                         // apply a constraint to variable that it must be truthy
                         Goal::Unify {
                             left: term.clone(),
-<<<<<<< HEAD
-                            right: true.into(),
-=======
                             right: term!(true),
->>>>>>> 8e802e93
                         }
                     },
                 )?
@@ -1962,154 +1954,6 @@
         Ok(QueryEvent::None)
     }
 
-<<<<<<< HEAD
-    /// Check for partially bound or unbound variable arguments to an external call.
-    /// If any arguments are partially bound or unbound, return an error.
-    /// The only exception is the method `OsoRoles.role_allows()`, which expects a partially bound resource argument.
-    /// If the call is `OsoRoles.role_allows()`, return a term representing a special constraint for the method call.
-    fn check_partial_args(
-        &self,
-        object: &Term,
-        field: &Term,
-        value: &Term,
-    ) -> PolarResult<Option<Term>> {
-        // If the lookup is a `Value::Call`, then we need to check for partial args
-        let (name, args, maybe_kwargs): (Symbol, Vec<Term>, Option<BTreeMap<Symbol, Term>>) =
-            match self.deep_deref(field).value() {
-                Value::Call(Call { name, args, kwargs }) => (
-                    name.clone(),
-                    args.iter().map(|arg| self.deep_deref(arg)).collect(),
-                    kwargs.as_ref().map(|unwrapped| {
-                        unwrapped
-                            .iter()
-                            .map(|(k, v)| (k.to_owned(), self.deep_deref(v)))
-                            .collect()
-                    }),
-                ),
-                _ => return Ok(None),
-            };
-
-        // get all partially-bound args
-        let partial_args = args
-            .iter()
-            .enumerate()
-            .filter_map(|(i, arg)| {
-                if let Value::Variable(v) = arg.value() {
-                    match self.binding_manager.variable_state(v) {
-                        // bound variables are fine, continue
-                        VariableState::Bound(_) => None,
-                        // TODO: temporary fix so that partial variables are only fine if being passed into "role_allows"
-                        VariableState::Partial => Some(Ok((i, arg))),
-                        VariableState::Unbound => Some(Err(self.set_error_context(
-                            field,
-                            error::RuntimeError::Unsupported {
-                                msg: format!(
-                                    "cannot call method {} with unbound variable argument {}",
-                                    name, v
-                                ),
-                            },
-                        ))),
-                    }
-                } else {
-                    None
-                }
-            })
-            .collect::<Result<Vec<_>, _>>()?;
-
-        // get all partially-bound kwargs
-        let partial_kwargs = maybe_kwargs
-                .clone()
-                .map(|kwargs| {
-                    kwargs
-                        .iter()
-                        .filter_map(|(key, arg)| {
-                            if let Value::Variable(v) = arg.value() {
-                                match self.binding_manager.variable_state(v) {
-                                    // bound variables are fine, continue
-                                    VariableState::Bound(_) => None,
-                                    // TODO: temporary fix so that partial variables are only fine if being passed into "role_allows"
-                                    VariableState::Partial => Some(Ok((key.clone(), arg.clone()))),
-                                    VariableState::Unbound => Some(Err(self.set_error_context(
-                                        field,
-                                        error::RuntimeError::Unsupported {
-                                            msg: format!(
-                                                "cannot call method {} with unbound variable argument {}", name, v
-                                            ),
-                                        },
-                                    ))),
-                                }
-                            } else {
-                                None
-                            }
-                        })
-                        .collect::<Result<Vec<_>, _>>()
-                })
-                .transpose()?.unwrap_or_else(Vec::new);
-
-        // If there are no partial args or kwargs, return
-        if partial_args.len() + partial_kwargs.len() == 0 {
-            return Ok(None);
-        }
-
-        // TODO: temprorary fix--If there are partial args, they must be called on `role_allows` or `actor_can_assume_role`
-        if let Value::ExternalInstance(external) = self.deep_deref(object).value() {
-            if let Some(repr) = external.repr.clone() {
-                if repr.contains("sqlalchemy_oso.roles.OsoRoles")
-                    && (name.0 == "role_allows" || name.0 == "actor_can_assume_role")
-                {
-                    if partial_args.len() + partial_kwargs.len() > 1 {
-                        // More than 1 partial arg results in error
-                        return Err(self.set_error_context(
-                                        field,
-                                        error::RuntimeError::Unsupported {
-                                            msg: format!("Cannot call method {} with more than 1 partially bound argument.", name.0
-                                            ),
-                                        }));
-                    } else if partial_args.len() == 1 && partial_args[0].0 != 2 {
-                        // Non-resource partial arg results in error
-                        return Err(self.set_error_context(
-                                        field,
-                                        error::RuntimeError::Unsupported {
-                                            msg: format!("Cannot call method {} with partially bound argument at index {}.", name.0, partial_args[0].0
-                                            ),
-                                        }));
-                    } else if partial_kwargs.len() == 1 && partial_kwargs[0].0 != sym!("resource") {
-                        return Err(self.set_error_context(
-                                        field,
-                                        error::RuntimeError::Unsupported {
-                                            msg: format!("Cannot call method {} with partially bound argument with keyword {}.", name.0, partial_kwargs[0].0
-                                            ),
-                                        }));
-                    }
-                    let dot = opn!(
-                        Dot,
-                        object.clone(),
-                        Call {
-                            name,
-                            args,
-                            kwargs: maybe_kwargs
-                        }
-                        .into()
-                    );
-                    let constraint_term = opn!(Unify, value.clone(), dot);
-                    return Ok(Some(constraint_term));
-                }
-            }
-        }
-        // If the call wasn't to one of the specially-allowed methods, throw an error
-        Err(self.set_error_context(
-            field,
-            error::RuntimeError::Unsupported {
-                msg: format!(
-                    "cannot call method {} with partially-bound arguments.",
-                    name,
-                ),
-            },
-        ))
-    }
-
-=======
->>>>>>> 8e802e93
     fn in_op_helper(&mut self, term: &Term) -> PolarResult<QueryEvent> {
         let Operation { args, .. } = term.value().as_expression().unwrap();
 
@@ -3058,7 +2902,7 @@
         };
         ($($term:expr),+) => {
             Goal::Query {
-                term: opn!(And, $($term),+)
+                term: term!(op!(And, $($term),+))
             }
         };
     }
