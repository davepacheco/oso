--- conflicted
+++ resolved
@@ -1723,10 +1723,6 @@
     qnull(&mut p, "moo(1, {x: 2})");
     qnull(&mut p, "moo(2, {x: 2, y: 3})");
 
-<<<<<<< HEAD
-
-=======
->>>>>>> 8d6e63ca
     qeval(&mut p, "roo(1, {a: 1, b: 1})");
     qeval(&mut p, "too(1, {a: 1, b: 1})");
     qnull(&mut p, "roo(1, {a: 1, b: 1, c: 2})");
